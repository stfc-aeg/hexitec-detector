--- conflicted
+++ resolved
@@ -1,558 +1,277 @@
-<<<<<<< HEAD
-/*
- * HexitecProcessPlugin.cpp
- *
- *  Created on: 11 Jul 2018
- *      Author: ckd27546
- */
-
-#include <HexitecProcessPlugin.h>
-
-namespace FrameProcessor
-{
-
-  const std::string HexitecProcessPlugin::CONFIG_DROPPED_PACKETS = "packets_lost";
-  const std::string HexitecProcessPlugin::CONFIG_IMAGE_WIDTH = "width";
-  const std::string HexitecProcessPlugin::CONFIG_IMAGE_HEIGHT = "height";
-
-  /**
-   * The constructor sets up logging used within the class.
-   */
-  HexitecProcessPlugin::HexitecProcessPlugin() :
-      image_width_(80),
-      image_height_(80),
-      image_pixels_(image_width_ * image_height_),
-      packets_lost_(0)
-  {
-    // Setup logging for the class
-    logger_ = Logger::getLogger("FW.HexitecProcessPlugin");
-    logger_->setLevel(Level::getAll());
-    LOG4CXX_TRACE(logger_, "HexitecProcessPlugin constructor.");
-
-    // Setup Pixel order lookup table
-    if (!pixelMapInitialised)
-    {
-       initialisePixelMap();
-       pixelMapInitialised = true;
-    }
-
-    /* DEVELOPMENT SPACE - for the other plug-ins' functionalities */
-
-
-  }
-
-  /**
-   * Setup pixel look up table
-   */
-  void HexitecProcessPlugin::initialisePixelMap()
-  {
-     int pmIndex = 0;
-
-     for (int row = 0; row < 80; row++)
-     {
-        for (int col = 0; col < 20; col++)
-        {
-           for (int pix = 0; pix < 80; pix+=20)
-           {
-              pixelMap[pmIndex] = pix + col +(row * 80);
-              pmIndex++;
-           }
-        }
-     }
-  }
-
-  /**
-   * Destructor.
-   */
-  HexitecProcessPlugin::~HexitecProcessPlugin()
-  {
-    LOG4CXX_TRACE(logger_, "HexitecProcessPlugin destructor.");
-
-    /* DEVELOPMENT SPACE - for the other plug-ins' functionalities */
-
-  }
-
-  /**
-   * Configure the Hexitec plugin.  This receives an IpcMessage which should be processed
-   * to configure the plugin, and any response can be added to the reply IpcMessage.  This
-   * plugin supports the following configuration parameters:
-   * - bitdepth
-   *
-   * \param[in] config - Reference to the configuration IpcMessage object.
-   * \param[out] reply - Reference to the reply IpcMessage object.
-   */
-  void HexitecProcessPlugin::configure(OdinData::IpcMessage& config, OdinData::IpcMessage& reply)
-  {
-    if (config.has_param(HexitecProcessPlugin::CONFIG_DROPPED_PACKETS))
-    {
-      packets_lost_ = config.get_param<int>(HexitecProcessPlugin::CONFIG_DROPPED_PACKETS);
-    }
-
-    if (config.has_param(HexitecProcessPlugin::CONFIG_IMAGE_WIDTH))
-    {
-      image_width_ = config.get_param<int>(HexitecProcessPlugin::CONFIG_IMAGE_WIDTH);
-    }
-
-    if (config.has_param(HexitecProcessPlugin::CONFIG_IMAGE_HEIGHT))
-    {
-      image_height_ = config.get_param<int>(HexitecProcessPlugin::CONFIG_IMAGE_HEIGHT);
-    }
-
-    image_pixels_ = image_width_ * image_height_;
-
-  }
-
-  /**
-   * Collate status information for the plugin.  The status is added to the status IpcMessage object.
-   *
-   * \param[out] status - Reference to an IpcMessage value to store the status.
-   */
-  void HexitecProcessPlugin::status(OdinData::IpcMessage& status)
-  {
-    // Record the plugin's status items
-    LOG4CXX_DEBUG(logger_, "Status requested for HexitecProcessPlugin");
-    status.set_param(get_name() + "/packets_lost", packets_lost_);
-  }
-
-  /**
-   * Process and report lost UDP packets for the frame
-   *
-   * \param[in] frame - Pointer to a Frame object.
-   */
-  void HexitecProcessPlugin::process_lost_packets(boost::shared_ptr<Frame> frame)
-  {
-    const Hexitec::FrameHeader* hdr_ptr = static_cast<const Hexitec::FrameHeader*>(frame->get_data());
-    LOG4CXX_DEBUG(logger_, "Processing lost packets for frame " << hdr_ptr->frame_number);
-    LOG4CXX_DEBUG(logger_, "Packets received: " << hdr_ptr->total_packets_received
-                                                << " out of a maximum "
-                                                << Hexitec::num_fem_frame_packets());
-    if (hdr_ptr->total_packets_received < Hexitec::num_fem_frame_packets()){
-      int packets_lost = Hexitec::num_fem_frame_packets() - hdr_ptr->total_packets_received;
-      LOG4CXX_ERROR(logger_, "Frame number " << hdr_ptr->frame_number << " has dropped " << packets_lost << " packet(s)");
-      packets_lost_ += packets_lost;
-      LOG4CXX_ERROR(logger_, "Total packets lost since startup " << packets_lost_);
-    }
-  }
-
-  /**
-   * Perform processing on the frame.  Depending on the selected bit depth
-   * the corresponding pixel re-ordering algorithm is executed.
-   *
-   * \param[in] frame - Pointer to a Frame object.
-   */
-  void HexitecProcessPlugin::process_frame(boost::shared_ptr<Frame> frame)
-  {
-    LOG4CXX_TRACE(logger_, "Reordering frame.");
-    LOG4CXX_TRACE(logger_, "Frame size: " << frame->get_data_size());
-
-    this->process_lost_packets(frame);
-
-    const Hexitec::FrameHeader* hdr_ptr =
-        static_cast<const Hexitec::FrameHeader*>(frame->get_data());
-
-    LOG4CXX_TRACE(logger_, "Raw frame number: " << hdr_ptr->frame_number);
-    LOG4CXX_TRACE(logger_, "Frame state: " << hdr_ptr->frame_state);
-    LOG4CXX_TRACE(logger_, "Packets received: " << hdr_ptr->total_packets_received
-        << " SOF markers: "<< (int)hdr_ptr->total_sof_marker_count
-        << " EOF markers: "<< (int)hdr_ptr->total_eof_marker_count);
-
-    // Determine the size of the output reordered image
-    const std::size_t output_image_size = reordered_image_size();
-    LOG4CXX_TRACE(logger_, "Output image size: " << output_image_size);
-
-    // Obtain a pointer to the start of the data in the frame
-    const void* data_ptr = static_cast<const void*>(
-        static_cast<const char*>(frame->get_data()) + sizeof(Hexitec::FrameHeader)
-    );
-
-    // Pointers to reordered image buffer - will be allocated on demand
-    void* reordered_image = NULL;
-
-    try
-    {
-
-      // Check that the pixels are contained within the dimensions of the
-      // specified output image, otherwise throw an error
-      if (FEM_TOTAL_PIXELS > image_pixels_)
-      {
-        std::stringstream msg;
-        msg << "Pixel count inferred from FEM ("
-            << FEM_TOTAL_PIXELS
-            << ") will exceed dimensions of output image (" << image_pixels_ << ")";
-        throw std::runtime_error(msg.str());
-      }
-
-      // Allocate buffer to receive reordered image.
-      reordered_image = (void*)malloc(output_image_size);
-      if (reordered_image == NULL)
-      {
-        throw std::runtime_error("Failed to allocate temporary buffer for reordered image");
-      }
-
-      // Calculate pointer into the input image data based on loop index
-      void* input_ptr = static_cast<void *>(
-          static_cast<char *>(const_cast<void *>(data_ptr)));
-
-      // Reorder pixels into the output image
-      reorder_pixels(static_cast<unsigned short *>(input_ptr),
-                     static_cast<unsigned short *>(reordered_image));
-
-        // Set the frame image to the reordered image buffer if appropriate
-      if (reordered_image)
-      {
-        // Setup the frame dimensions
-        dimensions_t dims(2);
-        dims[0] = image_height_;
-        dims[1] = image_width_;
-
-        boost::shared_ptr<Frame> data_frame;
-        data_frame = boost::shared_ptr<Frame>(new Frame("data"));
-
-        data_frame->set_frame_number(hdr_ptr->frame_number);
-
-        data_frame->set_dimensions(dims);
-        data_frame->copy_data(reordered_image, output_image_size);
-
-        LOG4CXX_TRACE(logger_, "Pushing data frame.");
-        this->push(data_frame);
-
-        free(reordered_image);
-        reordered_image = NULL;
-      }
-    }
-    catch (const std::exception& e)
-    {
-      std::stringstream ss;
-      ss << "HEXITEC frame decode failed: " << e.what();
-      LOG4CXX_ERROR(logger_, ss.str());
-    }
-  }
-
-  /**
-   * Determine the size of a reordered image size based on the counter depth.
-   *
-   * \return size of the reordered image in bytes
-   */
-  std::size_t HexitecProcessPlugin::reordered_image_size() {
-
-    return image_width_ * image_height_ * sizeof(unsigned short);
-
-  }
-
-  /**
-   * Reorder an image's pixels into chronological order.
-   *
-   * \param[in] in - Pointer to the incoming image data.
-   * \param[out] out - Pointer to the allocated memory where the reordered image is written.
-   *
-   */
-  void HexitecProcessPlugin::reorder_pixels(unsigned short* in, unsigned short* out)
-  {
-    int raw_addr = 0, x = 0, index = 0;
-
-    for (int row=0; row<FEM_PIXELS_PER_ROW; row++)
-    {
-      for (int column=0; column<FEM_PIXELS_PER_COLUMN; column++)
-      {
-        // Re-order pixels:
-      	index = pixelMap[raw_addr];
-        out[index] = in[raw_addr];
-        // Don't reorder:
-//        out[raw_addr] = in[raw_addr];
-//        if (row <1)
-//        	LOG4CXX_TRACE(logger_, "REORDER, in[" << raw_addr << "] = " << in[raw_addr] << " out[" << index << "] = " << out[index] );
-//        if (row < 1)
-//          LOG4CXX_TRACE(logger_, " " << pixelMap[raw_addr] );
-        raw_addr++;
-      }
-    }
-  }
-
-
-  /* ----------------------------------------------------------- */
-  /* DEVELOPMENT SPACE - for the other plug-ins' functionalities */
-  /* ----------------------------------------------------------- */
-
-
-
-} /* namespace FrameProcessor */
-
-=======
-/*
- * HexitecProcessPlugin.cpp
- *
- *  Created on: 11 Jul 2018
- *      Author: ckd27546
- */
-
-#include <HexitecProcessPlugin.h>
-
-namespace FrameProcessor
-{
-
-  const std::string HexitecProcessPlugin::CONFIG_DROPPED_PACKETS = "packets_lost";
-  const std::string HexitecProcessPlugin::CONFIG_IMAGE_WIDTH = "width";
-  const std::string HexitecProcessPlugin::CONFIG_IMAGE_HEIGHT = "height";
-
-  /**
-   * The constructor sets up logging used within the class.
-   */
-  HexitecProcessPlugin::HexitecProcessPlugin() :
-      image_width_(80),
-      image_height_(80),
-      image_pixels_(image_width_ * image_height_),
-      packets_lost_(0)
-  {
-    // Setup logging for the class
-    logger_ = Logger::getLogger("FW.HexitecProcessPlugin");
-    logger_->setLevel(Level::getAll());
-    LOG4CXX_TRACE(logger_, "HexitecProcessPlugin constructor.");
-
-    // Setup Pixel order lookup table
-    if (!pixelMapInitialised)
-    {
-       initialisePixelMap();
-       pixelMapInitialised = true;
-    }
-
-    /* DEVELOPMENT SPACE - for the other plug-ins' functionalities */
-
-
-  }
-
-  /**
-   * Setup pixel look up table
-   */
-  void HexitecProcessPlugin::initialisePixelMap()
-  {
-     int pmIndex = 0;
-
-     for (int row = 0; row < 80; row++)
-     {
-        for (int col = 0; col < 20; col++)
-        {
-           for (int pix = 0; pix < 80; pix+=20)
-           {
-              pixelMap[pmIndex] = pix + col +(row * 80);
-              pmIndex++;
-           }
-        }
-     }
-  }
-
-  /**
-   * Destructor.
-   */
-  HexitecProcessPlugin::~HexitecProcessPlugin()
-  {
-    LOG4CXX_TRACE(logger_, "HexitecProcessPlugin destructor.");
-
-    /* DEVELOPMENT SPACE - for the other plug-ins' functionalities */
-
-  }
-
-  /**
-   * Configure the Hexitec plugin.  This receives an IpcMessage which should be processed
-   * to configure the plugin, and any response can be added to the reply IpcMessage.  This
-   * plugin supports the following configuration parameters:
-   * - bitdepth
-   *
-   * \param[in] config - Reference to the configuration IpcMessage object.
-   * \param[out] reply - Reference to the reply IpcMessage object.
-   */
-  void HexitecProcessPlugin::configure(OdinData::IpcMessage& config, OdinData::IpcMessage& reply)
-  {
-    if (config.has_param(HexitecProcessPlugin::CONFIG_DROPPED_PACKETS))
-    {
-      packets_lost_ = config.get_param<int>(HexitecProcessPlugin::CONFIG_DROPPED_PACKETS);
-    }
-
-    if (config.has_param(HexitecProcessPlugin::CONFIG_IMAGE_WIDTH))
-    {
-      image_width_ = config.get_param<int>(HexitecProcessPlugin::CONFIG_IMAGE_WIDTH);
-    }
-
-    if (config.has_param(HexitecProcessPlugin::CONFIG_IMAGE_HEIGHT))
-    {
-      image_height_ = config.get_param<int>(HexitecProcessPlugin::CONFIG_IMAGE_HEIGHT);
-    }
-
-    image_pixels_ = image_width_ * image_height_;
-
-  }
-
-  /**
-   * Collate status information for the plugin.  The status is added to the status IpcMessage object.
-   *
-   * \param[out] status - Reference to an IpcMessage value to store the status.
-   */
-  void HexitecProcessPlugin::status(OdinData::IpcMessage& status)
-  {
-    // Record the plugin's status items
-    LOG4CXX_DEBUG(logger_, "Status requested for HexitecProcessPlugin");
-    status.set_param(get_name() + "/packets_lost", packets_lost_);
-  }
-
-  /**
-   * Process and report lost UDP packets for the frame
-   *
-   * \param[in] frame - Pointer to a Frame object.
-   */
-  void HexitecProcessPlugin::process_lost_packets(boost::shared_ptr<Frame> frame)
-  {
-    const Hexitec::FrameHeader* hdr_ptr = static_cast<const Hexitec::FrameHeader*>(frame->get_data());
-    LOG4CXX_DEBUG(logger_, "Processing lost packets for frame " << hdr_ptr->frame_number);
-    LOG4CXX_DEBUG(logger_, "Packets received: " << hdr_ptr->total_packets_received
-                                                << " out of a maximum "
-                                                << Hexitec::num_fem_frame_packets());
-    if (hdr_ptr->total_packets_received < Hexitec::num_fem_frame_packets()){
-      int packets_lost = Hexitec::num_fem_frame_packets() - hdr_ptr->total_packets_received;
-      LOG4CXX_ERROR(logger_, "Frame number " << hdr_ptr->frame_number << " has dropped " << packets_lost << " packet(s)");
-      packets_lost_ += packets_lost;
-      LOG4CXX_ERROR(logger_, "Total packets lost since startup " << packets_lost_);
-    }
-  }
-
-  /**
-   * Perform processing on the frame.  Depending on the selected bit depth
-   * the corresponding pixel re-ordering algorithm is executed.
-   *
-   * \param[in] frame - Pointer to a Frame object.
-   */
-  void HexitecProcessPlugin::process_frame(boost::shared_ptr<Frame> frame)
-  {
-    LOG4CXX_TRACE(logger_, "Reordering frame.");
-    LOG4CXX_TRACE(logger_, "Frame size: " << frame->get_data_size());
-
-    this->process_lost_packets(frame);
-
-    const Hexitec::FrameHeader* hdr_ptr =
-        static_cast<const Hexitec::FrameHeader*>(frame->get_data());
-
-    LOG4CXX_TRACE(logger_, "Raw frame number: " << hdr_ptr->frame_number);
-    LOG4CXX_TRACE(logger_, "Frame state: " << hdr_ptr->frame_state);
-    LOG4CXX_TRACE(logger_, "Packets received: " << hdr_ptr->total_packets_received
-        << " SOF markers: "<< (int)hdr_ptr->total_sof_marker_count
-        << " EOF markers: "<< (int)hdr_ptr->total_eof_marker_count);
-
-    // Determine the size of the output reordered image
-    const std::size_t output_image_size = reordered_image_size();
-    LOG4CXX_TRACE(logger_, "Output image size: " << output_image_size);
-
-    // Obtain a pointer to the start of the data in the frame
-    const void* data_ptr = static_cast<const void*>(
-        static_cast<const char*>(frame->get_data()) + sizeof(Hexitec::FrameHeader)
-    );
-
-    // Pointers to reordered image buffer - will be allocated on demand
-    void* reordered_image = NULL;
-
-    try
-    {
-
-      // Check that the pixels are contained within the dimensions of the
-      // specified output image, otherwise throw an error
-      if (FEM_TOTAL_PIXELS > image_pixels_)
-      {
-        std::stringstream msg;
-        msg << "Pixel count inferred from FEM ("
-            << FEM_TOTAL_PIXELS
-            << ") will exceed dimensions of output image (" << image_pixels_ << ")";
-        throw std::runtime_error(msg.str());
-      }
-
-      // Allocate buffer to receive reordered image.
-      reordered_image = (void*)malloc(output_image_size);
-      if (reordered_image == NULL)
-      {
-        throw std::runtime_error("Failed to allocate temporary buffer for reordered image");
-      }
-
-      // Calculate pointer into the input image data based on loop index
-      void* input_ptr = static_cast<void *>(
-          static_cast<char *>(const_cast<void *>(data_ptr)));
-
-      // Reorder pixels into the output image
-      reorder_pixels(static_cast<unsigned short *>(input_ptr),
-                     static_cast<unsigned short *>(reordered_image));
-
-        // Set the frame image to the reordered image buffer if appropriate
-      if (reordered_image)
-      {
-        // Setup the frame dimensions
-        dimensions_t dims(2);
-        dims[0] = image_height_;
-        dims[1] = image_width_;
-
-        boost::shared_ptr<Frame> data_frame;
-        data_frame = boost::shared_ptr<Frame>(new Frame("data"));
-
-        data_frame->set_frame_number(hdr_ptr->frame_number);
-
-        data_frame->set_dimensions(dims);
-        data_frame->copy_data(reordered_image, output_image_size);
-
-        LOG4CXX_TRACE(logger_, "Pushing data frame.");
-        this->push(data_frame);
-
-        free(reordered_image);
-        reordered_image = NULL;
-      }
-    }
-    catch (const std::exception& e)
-    {
-      std::stringstream ss;
-      ss << "HEXITEC frame decode failed: " << e.what();
-      LOG4CXX_ERROR(logger_, ss.str());
-    }
-  }
-
-  /**
-   * Determine the size of a reordered image size based on the counter depth.
-   *
-   * \return size of the reordered image in bytes
-   */
-  std::size_t HexitecProcessPlugin::reordered_image_size() {
-
-    return image_width_ * image_height_ * sizeof(unsigned short);
-
-  }
-
-  /**
-   * Reorder an image's pixels into chronological order.
-   *
-   * \param[in] in - Pointer to the incoming image data.
-   * \param[out] out - Pointer to the allocated memory where the reordered image is written.
-   *
-   */
-  void HexitecProcessPlugin::reorder_pixels(unsigned short* in, unsigned short* out)
-  {
-    int raw_addr = 0, x = 0, index = 0;
-
-    for (int row=0; row<FEM_PIXELS_PER_ROW; row++)
-    {
-      for (int column=0; column<FEM_PIXELS_PER_COLUMN; column++)
-      {
-        // Re-order pixels:
-      	index = pixelMap[raw_addr];
-        out[index] = in[raw_addr];
-        // Don't reorder:
-//        out[raw_addr] = in[raw_addr];
-//        if (row <1)
-//        	LOG4CXX_TRACE(logger_, "REORDER, in[" << raw_addr << "] = " << in[raw_addr] << " out[" << index << "] = " << out[index] );
-//        if (row < 1)
-//          LOG4CXX_TRACE(logger_, " " << pixelMap[raw_addr] );
-        raw_addr++;
-      }
-    }
-  }
-
-
-  /* ----------------------------------------------------------- */
-  /* DEVELOPMENT SPACE - for the other plug-ins' functionalities */
-  /* ----------------------------------------------------------- */
-
-
-
-} /* namespace FrameProcessor */
->>>>>>> 4daabebd
+/*
+ * HexitecProcessPlugin.cpp
+ *
+ *  Created on: 11 Jul 2018
+ *      Author: ckd27546
+ */
+
+#include <HexitecProcessPlugin.h>
+
+namespace FrameProcessor
+{
+
+  const std::string HexitecProcessPlugin::CONFIG_DROPPED_PACKETS = "packets_lost";
+  const std::string HexitecProcessPlugin::CONFIG_IMAGE_WIDTH = "width";
+  const std::string HexitecProcessPlugin::CONFIG_IMAGE_HEIGHT = "height";
+
+  /**
+   * The constructor sets up logging used within the class.
+   */
+  HexitecProcessPlugin::HexitecProcessPlugin() :
+      image_width_(80),
+      image_height_(80),
+      image_pixels_(image_width_ * image_height_),
+      packets_lost_(0)
+  {
+    // Setup logging for the class
+    logger_ = Logger::getLogger("FW.HexitecProcessPlugin");
+    logger_->setLevel(Level::getAll());
+    LOG4CXX_TRACE(logger_, "HexitecProcessPlugin constructor.");
+
+    // Setup Pixel order lookup table
+    if (!pixelMapInitialised)
+    {
+       initialisePixelMap();
+       pixelMapInitialised = true;
+    }
+
+    /* DEVELOPMENT SPACE - for the other plug-ins' functionalities */
+
+
+  }
+
+  /**
+   * Setup pixel look up table
+   */
+  void HexitecProcessPlugin::initialisePixelMap()
+  {
+     int pmIndex = 0;
+
+     for (int row = 0; row < 80; row++)
+     {
+        for (int col = 0; col < 20; col++)
+        {
+           for (int pix = 0; pix < 80; pix+=20)
+           {
+              pixelMap[pmIndex] = pix + col +(row * 80);
+              pmIndex++;
+           }
+        }
+     }
+  }
+
+  /**
+   * Destructor.
+   */
+  HexitecProcessPlugin::~HexitecProcessPlugin()
+  {
+    LOG4CXX_TRACE(logger_, "HexitecProcessPlugin destructor.");
+
+    /* DEVELOPMENT SPACE - for the other plug-ins' functionalities */
+
+  }
+
+  /**
+   * Configure the Hexitec plugin.  This receives an IpcMessage which should be processed
+   * to configure the plugin, and any response can be added to the reply IpcMessage.  This
+   * plugin supports the following configuration parameters:
+   * - bitdepth
+   *
+   * \param[in] config - Reference to the configuration IpcMessage object.
+   * \param[out] reply - Reference to the reply IpcMessage object.
+   */
+  void HexitecProcessPlugin::configure(OdinData::IpcMessage& config, OdinData::IpcMessage& reply)
+  {
+    if (config.has_param(HexitecProcessPlugin::CONFIG_DROPPED_PACKETS))
+    {
+      packets_lost_ = config.get_param<int>(HexitecProcessPlugin::CONFIG_DROPPED_PACKETS);
+    }
+
+    if (config.has_param(HexitecProcessPlugin::CONFIG_IMAGE_WIDTH))
+    {
+      image_width_ = config.get_param<int>(HexitecProcessPlugin::CONFIG_IMAGE_WIDTH);
+    }
+
+    if (config.has_param(HexitecProcessPlugin::CONFIG_IMAGE_HEIGHT))
+    {
+      image_height_ = config.get_param<int>(HexitecProcessPlugin::CONFIG_IMAGE_HEIGHT);
+    }
+
+    image_pixels_ = image_width_ * image_height_;
+
+  }
+
+  /**
+   * Collate status information for the plugin.  The status is added to the status IpcMessage object.
+   *
+   * \param[out] status - Reference to an IpcMessage value to store the status.
+   */
+  void HexitecProcessPlugin::status(OdinData::IpcMessage& status)
+  {
+    // Record the plugin's status items
+    LOG4CXX_DEBUG(logger_, "Status requested for HexitecProcessPlugin");
+    status.set_param(get_name() + "/packets_lost", packets_lost_);
+  }
+
+  /**
+   * Process and report lost UDP packets for the frame
+   *
+   * \param[in] frame - Pointer to a Frame object.
+   */
+  void HexitecProcessPlugin::process_lost_packets(boost::shared_ptr<Frame> frame)
+  {
+    const Hexitec::FrameHeader* hdr_ptr = static_cast<const Hexitec::FrameHeader*>(frame->get_data());
+    LOG4CXX_DEBUG(logger_, "Processing lost packets for frame " << hdr_ptr->frame_number);
+    LOG4CXX_DEBUG(logger_, "Packets received: " << hdr_ptr->total_packets_received
+                                                << " out of a maximum "
+                                                << Hexitec::num_fem_frame_packets());
+    if (hdr_ptr->total_packets_received < Hexitec::num_fem_frame_packets()){
+      int packets_lost = Hexitec::num_fem_frame_packets() - hdr_ptr->total_packets_received;
+      LOG4CXX_ERROR(logger_, "Frame number " << hdr_ptr->frame_number << " has dropped " << packets_lost << " packet(s)");
+      packets_lost_ += packets_lost;
+      LOG4CXX_ERROR(logger_, "Total packets lost since startup " << packets_lost_);
+    }
+  }
+
+  /**
+   * Perform processing on the frame.  Depending on the selected bit depth
+   * the corresponding pixel re-ordering algorithm is executed.
+   *
+   * \param[in] frame - Pointer to a Frame object.
+   */
+  void HexitecProcessPlugin::process_frame(boost::shared_ptr<Frame> frame)
+  {
+    LOG4CXX_TRACE(logger_, "Reordering frame.");
+    LOG4CXX_TRACE(logger_, "Frame size: " << frame->get_data_size());
+
+    this->process_lost_packets(frame);
+
+    const Hexitec::FrameHeader* hdr_ptr =
+        static_cast<const Hexitec::FrameHeader*>(frame->get_data());
+
+    LOG4CXX_TRACE(logger_, "Raw frame number: " << hdr_ptr->frame_number);
+    LOG4CXX_TRACE(logger_, "Frame state: " << hdr_ptr->frame_state);
+    LOG4CXX_TRACE(logger_, "Packets received: " << hdr_ptr->total_packets_received
+        << " SOF markers: "<< (int)hdr_ptr->total_sof_marker_count
+        << " EOF markers: "<< (int)hdr_ptr->total_eof_marker_count);
+
+    // Determine the size of the output reordered image
+    const std::size_t output_image_size = reordered_image_size();
+    LOG4CXX_TRACE(logger_, "Output image size: " << output_image_size);
+
+    // Obtain a pointer to the start of the data in the frame
+    const void* data_ptr = static_cast<const void*>(
+        static_cast<const char*>(frame->get_data()) + sizeof(Hexitec::FrameHeader)
+    );
+
+    // Pointers to reordered image buffer - will be allocated on demand
+    void* reordered_image = NULL;
+
+    try
+    {
+
+      // Check that the pixels are contained within the dimensions of the
+      // specified output image, otherwise throw an error
+      if (FEM_TOTAL_PIXELS > image_pixels_)
+      {
+        std::stringstream msg;
+        msg << "Pixel count inferred from FEM ("
+            << FEM_TOTAL_PIXELS
+            << ") will exceed dimensions of output image (" << image_pixels_ << ")";
+        throw std::runtime_error(msg.str());
+      }
+
+      // Allocate buffer to receive reordered image.
+      reordered_image = (void*)malloc(output_image_size);
+      if (reordered_image == NULL)
+      {
+        throw std::runtime_error("Failed to allocate temporary buffer for reordered image");
+      }
+
+      // Calculate pointer into the input image data based on loop index
+      void* input_ptr = static_cast<void *>(
+          static_cast<char *>(const_cast<void *>(data_ptr)));
+
+      // Reorder pixels into the output image
+      reorder_pixels(static_cast<unsigned short *>(input_ptr),
+                     static_cast<unsigned short *>(reordered_image));
+
+        // Set the frame image to the reordered image buffer if appropriate
+      if (reordered_image)
+      {
+        // Setup the frame dimensions
+        dimensions_t dims(2);
+        dims[0] = image_height_;
+        dims[1] = image_width_;
+
+        boost::shared_ptr<Frame> data_frame;
+        data_frame = boost::shared_ptr<Frame>(new Frame("data"));
+
+        data_frame->set_frame_number(hdr_ptr->frame_number);
+
+        data_frame->set_dimensions(dims);
+        data_frame->copy_data(reordered_image, output_image_size);
+
+        LOG4CXX_TRACE(logger_, "Pushing data frame.");
+        this->push(data_frame);
+
+        free(reordered_image);
+        reordered_image = NULL;
+      }
+    }
+    catch (const std::exception& e)
+    {
+      std::stringstream ss;
+      ss << "HEXITEC frame decode failed: " << e.what();
+      LOG4CXX_ERROR(logger_, ss.str());
+    }
+  }
+
+  /**
+   * Determine the size of a reordered image size based on the counter depth.
+   *
+   * \return size of the reordered image in bytes
+   */
+  std::size_t HexitecProcessPlugin::reordered_image_size() {
+
+    return image_width_ * image_height_ * sizeof(unsigned short);
+
+  }
+
+  /**
+   * Reorder an image's pixels into chronological order.
+   *
+   * \param[in] in - Pointer to the incoming image data.
+   * \param[out] out - Pointer to the allocated memory where the reordered image is written.
+   *
+   */
+  void HexitecProcessPlugin::reorder_pixels(unsigned short* in, unsigned short* out)
+  {
+    int raw_addr = 0, x = 0, index = 0;
+
+    for (int row=0; row<FEM_PIXELS_PER_ROW; row++)
+    {
+      for (int column=0; column<FEM_PIXELS_PER_COLUMN; column++)
+      {
+        // Re-order pixels:
+      	index = pixelMap[raw_addr];
+        out[index] = in[raw_addr];
+        // Don't reorder:
+//        out[raw_addr] = in[raw_addr];
+//        if (row <1)
+//        	LOG4CXX_TRACE(logger_, "REORDER, in[" << raw_addr << "] = " << in[raw_addr] << " out[" << index << "] = " << out[index] );
+//        if (row < 1)
+//          LOG4CXX_TRACE(logger_, " " << pixelMap[raw_addr] );
+        raw_addr++;
+      }
+    }
+  }
+
+
+  /* ----------------------------------------------------------- */
+  /* DEVELOPMENT SPACE - for the other plug-ins' functionalities */
+  /* ----------------------------------------------------------- */
+
+
+
+} /* namespace FrameProcessor */