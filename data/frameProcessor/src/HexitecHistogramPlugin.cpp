--- conflicted
+++ resolved
@@ -1,511 +1,505 @@
-/*
- * HexitecHistogramPlugin.cpp
- *
- *  Created on: 24 Jul 2018
- *      Author: Christian Angelsen
- */
-
-#include <HexitecHistogramPlugin.h>
-#include "version.h"
-
-namespace FrameProcessor
-{
-  const std::string HexitecHistogramPlugin::CONFIG_MAX_FRAMES         = "max_frames_received";
-  const std::string HexitecHistogramPlugin::CONFIG_BIN_START          = "bin_start";
-  const std::string HexitecHistogramPlugin::CONFIG_BIN_END            = "bin_end";
-  const std::string HexitecHistogramPlugin::CONFIG_BIN_WIDTH          = "bin_width";
-  const std::string HexitecHistogramPlugin::CONFIG_RESET_HISTOS       = "reset_histograms";
-  const std::string HexitecHistogramPlugin::CONFIG_SENSORS_LAYOUT     = "sensors_layout";
-  const std::string HexitecHistogramPlugin::CONFIG_FRAMES_PROCESSED   = "frames_processed";
-  const std::string HexitecHistogramPlugin::CONFIG_HISTOGRAMS_WRITTEN = "histograms_written";
-  const std::string HexitecHistogramPlugin::CONFIG_HISTOGRAM_INDEX    = "histogram_index";
-  const std::string HexitecHistogramPlugin::CONFIG_PASS_PROCESSED     = "pass_processed";
-  const std::string HexitecHistogramPlugin::CONFIG_PASS_RAW           = "pass_raw";
-
-
-  /**
-   * The constructor sets up logging used within the class.
-   */
-  HexitecHistogramPlugin::HexitecHistogramPlugin() :
-      max_frames_received_(0),
-      histograms_written_(0),
-      frames_processed_(0),
-      histogram_index_(1000),
-      pass_processed_(true),
-      pass_raw_(true)
-  {
-    // Setup logging for the class
-    logger_ = Logger::getLogger("FP.HexitecHistogramPlugin");
-    logger_->setLevel(Level::getAll());
-    LOG4CXX_TRACE(logger_, "HexitecHistogramPlugin version " <<
-                  this->get_version_long() << " loaded.");
-
-    bin_start_   = 0;
-    bin_end_     = 8000;
-    bin_width_   = 10;
-    number_bins_ = (int)(((bin_end_ - bin_start_) / bin_width_) + 0.5);
-
-    // Set image_width_, image_height_, image_pixels_
-    sensors_layout_str_ = Hexitec::default_sensors_layout_map;
-    parse_sensors_layout_map(sensors_layout_str_);
-    end_of_acquisition_processed_ = false;
-    initialiseHistograms();
-    ///
-    debugCounter = 0;
-  }
-
-  /**
-   * Destructor.
-   */
-  HexitecHistogramPlugin::~HexitecHistogramPlugin()
-  {
-    LOG4CXX_TRACE(logger_, "HexitecHistogramPlugin destructor.");
-  }
-
-  int HexitecHistogramPlugin::get_version_major()
-  {
-    return ODIN_DATA_VERSION_MAJOR;
-  }
-
-  int HexitecHistogramPlugin::get_version_minor()
-  {
-    return ODIN_DATA_VERSION_MINOR;
-  }
-
-  int HexitecHistogramPlugin::get_version_patch()
-  {
-    return ODIN_DATA_VERSION_PATCH;
-  }
-
-  std::string HexitecHistogramPlugin::get_version_short()
-  {
-    return ODIN_DATA_VERSION_STR_SHORT;
-  }
-
-  std::string HexitecHistogramPlugin::get_version_long()
-  {
-    return ODIN_DATA_VERSION_STR;
-  }
-
-  /**
-   * Allocate and initialise histograms
-   *
-   */
-  void HexitecHistogramPlugin::initialiseHistograms()
-  {
-    // Setup the dimension(s) for spectra_bins, summed_spectra
-    dimensions_t dims(1);
-    dims[0] = number_bins_;
-
-    // Setup the spectra bins
-
-    FrameMetaData spectra_meta;
-
-    spectra_meta.set_dimensions(dims);
-    spectra_meta.set_compression_type(no_compression);
-    spectra_meta.set_data_type(raw_float);
-    spectra_meta.set_frame_number(0);
-    spectra_meta.set_dataset_name("spectra_bins");
-
-    spectra_bins_ = boost::shared_ptr<Frame>(new DataBlockFrame(spectra_meta, number_bins_ * sizeof(float)));
-
-    // Setup the summed spectra
-
-    FrameMetaData summed_meta;
-
-    summed_meta.set_dimensions(dims);
-    summed_meta.set_compression_type(no_compression);
-    summed_meta.set_data_type(raw_64bit);
-    summed_meta.set_frame_number(0);
-    summed_meta.set_dataset_name("summed_spectra");
-
-    summed_spectra_ = boost::shared_ptr<Frame>(new DataBlockFrame(summed_meta, number_bins_ * sizeof(uint64_t)));
-
-    // Setup the pixel spectra
-
-    // Setup the dimensions pixel_spectra
-    dimensions_t pixel_dims(2);
-    pixel_dims[0] = image_pixels_;
-    pixel_dims[1] = number_bins_;
-
-    FrameMetaData pixel_meta;
-
-    pixel_meta.set_dimensions(pixel_dims);
-    pixel_meta.set_compression_type(no_compression);
-    pixel_meta.set_data_type(raw_float);
-    pixel_meta.set_frame_number(0);
-    pixel_meta.set_dataset_name("pixel_spectra");
-
-    pixel_spectra_ = boost::shared_ptr<Frame>(new DataBlockFrame(pixel_meta, image_pixels_ * number_bins_ * sizeof(float)));
-
-    // Initialise bins
-    float currentBin = bin_start_;
-    float *pHxtBin = static_cast<float *>(spectra_bins_->get_data_ptr());	// New implementation
-    for (long i = bin_start_; i < number_bins_; i++, currentBin += bin_width_)
-    {
-      *pHxtBin = currentBin;
-      pHxtBin++;
-    }
-
-    // Clear histogram values
-    float *pixels = static_cast<float *>(pixel_spectra_->get_data_ptr());
-    float *summed = static_cast<float *>(summed_spectra_->get_data_ptr());
-    memset(pixels, 0, (number_bins_ * image_pixels_) * sizeof(float));
-    memset(summed, 0, number_bins_ * sizeof(uint64_t));
-  }
-
-  /**
-   * Configure the Hexitec plugin.  This receives an IpcMessage which should be processed
-   * to configure the plugin, and any response can be added to the reply IpcMessage.  This
-   * plugin supports the following configuration parameters:
-   * 
-   * - sensors_layout_str_  <=> sensors_layout
-   * - max_frames_received_ <=> max_frames_received
-   * - bin_start_           <=> bin_start
-   * - bin_end_             <=> bin_end
-   * - bin_width_           <=> bin_width
-   * - reset_histograms_    <=> reset_histograms
-   * - histogram_index_     <=> histogram_index
-   * - pass_processed_      <=> pass_processed
-   * - pass_raw_            <=> pass_raw
-   *
-   * \param[in] config - Reference to the configuration IpcMessage object.
-   * \param[in] reply - Reference to the reply IpcMessage object.
-   */
-  void HexitecHistogramPlugin::configure(OdinData::IpcMessage& config, OdinData::IpcMessage& reply)
-  {
-    if (config.has_param(HexitecHistogramPlugin::CONFIG_SENSORS_LAYOUT))
-    {
-      sensors_layout_str_= config.get_param<std::string>(HexitecHistogramPlugin::CONFIG_SENSORS_LAYOUT);
-      parse_sensors_layout_map(sensors_layout_str_);
-    }
-
-    if (config.has_param(HexitecHistogramPlugin::CONFIG_MAX_FRAMES))
-    {
-      max_frames_received_ = config.get_param<int>(HexitecHistogramPlugin::CONFIG_MAX_FRAMES);
-    }
-
-    if (config.has_param(HexitecHistogramPlugin::CONFIG_BIN_START))
-    {
-      bin_start_ = config.get_param<int>(HexitecHistogramPlugin::CONFIG_BIN_START);
-    }
-
-    if (config.has_param(HexitecHistogramPlugin::CONFIG_BIN_END))
-    {
-      bin_end_ = config.get_param<long>(HexitecHistogramPlugin::CONFIG_BIN_END);
-    }
-
-    if (config.has_param(HexitecHistogramPlugin::CONFIG_BIN_WIDTH))
-    {
-      bin_width_ = config.get_param<double>(HexitecHistogramPlugin::CONFIG_BIN_WIDTH);
-    }
-
-    number_bins_  = (int)(((bin_end_ - bin_start_) / bin_width_) + 0.5);
-
-    if (config.has_param(HexitecHistogramPlugin::CONFIG_RESET_HISTOS))
-    {
-      reset_histograms_ = config.get_param<int>(HexitecHistogramPlugin::CONFIG_RESET_HISTOS);
-
-      if (reset_histograms_ == 1)
-      {
-        end_of_acquisition_processed_ = false;
-        frames_processed_ = 0;
-        reset_histograms_ = 0;
-      }      
-    }
-
-    if (config.has_param(HexitecHistogramPlugin::CONFIG_PASS_PROCESSED))
-    {
-      pass_processed_ = config.get_param<bool>(HexitecHistogramPlugin::CONFIG_PASS_PROCESSED);
-    }
-
-    if (config.has_param(HexitecHistogramPlugin::CONFIG_PASS_RAW))
-    {
-      pass_raw_ = config.get_param<bool>(HexitecHistogramPlugin::CONFIG_PASS_RAW);
-    }
-
-    // (Re-)Initialise memory
-    initialiseHistograms();
-  }
-
-  void HexitecHistogramPlugin::requestConfiguration(OdinData::IpcMessage& reply)
-  {
-    // Return the configuration of the histogram plugin
-    std::string base_str = get_name() + "/";
-    reply.set_param(base_str + HexitecHistogramPlugin::CONFIG_SENSORS_LAYOUT, sensors_layout_str_);
-    reply.set_param(base_str + HexitecHistogramPlugin::CONFIG_MAX_FRAMES , max_frames_received_);
-    reply.set_param(base_str + HexitecHistogramPlugin::CONFIG_BIN_START, bin_start_);
-    reply.set_param(base_str + HexitecHistogramPlugin::CONFIG_BIN_END , bin_end_);
-    reply.set_param(base_str + HexitecHistogramPlugin::CONFIG_BIN_WIDTH, bin_width_);
-    reply.set_param(base_str + HexitecHistogramPlugin::CONFIG_FRAMES_PROCESSED, frames_processed_);
-    reply.set_param(base_str + HexitecHistogramPlugin::CONFIG_HISTOGRAMS_WRITTEN, histograms_written_);
-    reply.set_param(base_str + HexitecHistogramPlugin::CONFIG_HISTOGRAM_INDEX, histogram_index_);
-    reply.set_param(base_str + HexitecHistogramPlugin::CONFIG_PASS_PROCESSED, pass_processed_);
-    reply.set_param(base_str + HexitecHistogramPlugin::CONFIG_PASS_RAW, pass_raw_);
-  }
-
-  /**
-   * Collate status information for the plugin.  The status is added to the status IpcMessage object.
-   *
-   * \param[in] status - Reference to an IpcMessage value to store the status.
-   */
-  void HexitecHistogramPlugin::status(OdinData::IpcMessage& status)
-  {
-    // Record the plugin's status items
-    LOG4CXX_DEBUG(logger_, "Status requested for HexitecHistogramPlugin");
-    status.set_param(get_name() + "/sensors_layout", sensors_layout_str_);
-    status.set_param(get_name() + "/max_frames_received", max_frames_received_);
-    status.set_param(get_name() + "/bin_start", bin_start_);
-    status.set_param(get_name() + "/bin_end", bin_end_);
-    status.set_param(get_name() + "/bin_width", bin_width_);
-    status.set_param(get_name() + "/frames_processed", frames_processed_);
-    status.set_param(get_name() + "/histograms_written", histograms_written_);
-    status.set_param(get_name() + "/histogram_index", histogram_index_);
-    status.set_param(get_name() + "/pass_processed", pass_processed_);
-    status.set_param(get_name() + "/pass_raw", pass_raw_);
-    status.set_param(get_name() + "/eoa_processed", end_of_acquisition_processed_);
-  }
-
-  /**
-   * Reset process plugin statistics, i.e. counter of packets lost
-   */
-  bool HexitecHistogramPlugin::reset_statistics(void)
-  {
-    // Reset frames_processed_??
-    // frames_processed_ = 0;
-    return true;
-  }
-
-  /** Process an EndOfAcquisition Frame.
-  *
-  * Write histograms to disk on end of acquisition
-  */
-  void HexitecHistogramPlugin::process_end_of_acquisition()
-  {
-    LOG4CXX_INFO(logger_, "End of acquisition frame received, writing histograms to disk");
-    writeHistogramsToDisk();
-    histograms_written_ = frames_processed_;
-    end_of_acquisition_processed_ = true;
-  }
-
-  /**
-   * Perform processing on the frame.  Calculate histograms based upon
-   * each frame, writing resulting datasets to file when configured
-   * maximum number of frames received.
-   * 
-   * \param[in] frame - Pointer to a Frame object.
-   */
-  void HexitecHistogramPlugin::process_frame(boost::shared_ptr<Frame> frame)
-  {
-    // Obtain a pointer to the start of the data in the frame
-    const void* data_ptr = static_cast<const void*>(
-      static_cast<const char*>(frame->get_data_ptr()));
-
-    // Check dataset's name
-    FrameMetaData &incoming_frame_meta = frame->meta_data();
-    const std::string& dataset = incoming_frame_meta.get_dataset_name();
-    long long frame_number = incoming_frame_meta.get_frame_number();
-
-    if (frame_number < histogram_index_)
-    {
-      histogram_index_ = frame_number;
-    }
-
-    if (dataset.compare(std::string("raw_frames")) == 0)
-    {
-      if (pass_raw_)
-      {
-        LOG4CXX_TRACE(logger_, "Pushing " << dataset << " dataset, frame number: "
-                                          << frame_number);
-        this->push(frame);
-      }
-    }
-    else if (dataset.compare(std::string("processed_frames")) == 0)
-    {
-      try
-      {
-        // Define pointer to the input image data
-        void* input_ptr = static_cast<void *>(
-          static_cast<char *>(const_cast<void *>(data_ptr)));
-
-        // Add this frame's contribution onto histograms
-        add_frame_data_to_histogram_with_sum(static_cast<float *>(input_ptr));
-
-        // Write histograms to disc periodically
-        if ( ((frames_processed_+1) % max_frames_received_) == 0)
-        {
-          /// Time to push current histogram data to file
-          writeHistogramsToDisk();
-          histograms_written_ = frames_processed_ + 1;
-        }
-        else
-        {
-          // The rest of the time, keep passing the histogram datasets to the live view
-          const std::string& plugin_name = "live_view";
-          LOG4CXX_TRACE(logger_, "Pushing " << spectra_bins_->get_meta_data().get_dataset_name() << " dataset to " << plugin_name);
-          this->push(plugin_name, spectra_bins_);
-
-          LOG4CXX_TRACE(logger_, "Pushing " << summed_spectra_->get_meta_data().get_dataset_name() << " dataset to " << plugin_name);
-          this->push(plugin_name, summed_spectra_);
-
-          LOG4CXX_TRACE(logger_, "Pushing " << pixel_spectra_->get_meta_data().get_dataset_name() << " dataset to " << plugin_name);
-          this->push(plugin_name, pixel_spectra_);
-        }
-
-        /// Histogram will access processed_frames dataset but not change it
-        /// Therefore do not need to check frame dimensions, etc
-
-        if (pass_processed_)
-        {
-          // Pass on processed_frames dataset unmodified:
-          LOG4CXX_TRACE(logger_, "Pushing " << dataset << " dataset, frame number: "
-                                            << frame_number);
-          this->push(frame);
-        }
-
-        frames_processed_++;
-      }
-      catch (const std::exception& e)
-      {
-        LOG4CXX_ERROR(logger_, "HexitecHistogramPlugin failed: " << e.what());
-      }
-    }
-    else
-    {
-<<<<<<< HEAD
-      // Push any other dataset
-      LOG4CXX_TRACE(logger_, "Pushing " << dataset << " dataset, frame number: "
-                                        << frame_number);
-=======
-      // Push any other (histogram?) dataset
-      LOG4CXX_TRACE(logger_, "Pushing " << dataset << " dataset, frame number: "
-                                        << frame->get_frame_number());
->>>>>>> 0d3d5a59
-      this->push(frame);
-    }
-  }
-
-  /**
-   * Write Histogram data to disk.
-   */
-  void HexitecHistogramPlugin::writeHistogramsToDisk()
-  {
-    if (spectra_bins_->get_frame_number() != histogram_index_)
-    {
-      spectra_bins_->set_frame_number(histogram_index_);
-      summed_spectra_->set_frame_number(histogram_index_);
-      pixel_spectra_->set_frame_number(histogram_index_);
-    }
-
-    const std::string& plugin_name = "hdf";
-    LOG4CXX_TRACE(logger_, "Pushing " << spectra_bins_->get_meta_data().get_dataset_name() << " dataset to " << plugin_name);
-    this->push(plugin_name, spectra_bins_);
-
-    LOG4CXX_TRACE(logger_, "Pushing " << summed_spectra_->get_meta_data().get_dataset_name() << " dataset to " << plugin_name);
-    this->push(plugin_name, summed_spectra_);
-
-    LOG4CXX_TRACE(logger_, "Pushing " << pixel_spectra_->get_meta_data().get_dataset_name() << " dataset to " << plugin_name);
-    this->push(plugin_name, pixel_spectra_);
-  }
-
-  /**
-   * Perform processing on the frame.  Calculate histograms based upon
-   * each frame.
-   * 
-   * \param[frame] frame - Pointer to a frame object.
-   */
-  void HexitecHistogramPlugin::add_frame_data_to_histogram_with_sum(float *frame)
-  {
-    const void* pixel_ptr = static_cast<const void*>(
-      static_cast<const char*>(pixel_spectra_->get_data_ptr()));
-    void* pixel_input_ptr = static_cast<void *>(
-      static_cast<char *>(const_cast<void *>(pixel_ptr)));
-
-    const void* summed_ptr = static_cast<const void*>(
-      static_cast<const char*>(summed_spectra_->get_data_ptr()));
-    void* summed_input_ptr = static_cast<void *>(
-      static_cast<char *>(const_cast<void *>(summed_ptr)));
-
-    float *currentHistogram = static_cast<float *>(pixel_input_ptr);
-    uint64_t *summed = static_cast<uint64_t *>(summed_input_ptr);
-
-    float thisEnergy;
-    int bin;
-    int pixel;
-    for (int i = 0; i < image_pixels_; i++)
-    {
-      pixel = i;
-      thisEnergy = frame[i];
-
-      if (thisEnergy <= 0.0)
-        continue;
-      bin = (int)((thisEnergy / bin_width_));
-      if (bin <= number_bins_)
-      {
-        (*(currentHistogram + (pixel * number_bins_) + bin))++;
-        (*(summed + bin)) ++;
-      }
-    }
-  }
-
-  // Called when the user NOT selected spectrum option
-  void HexitecHistogramPlugin::addFrameDataToHistogram(float *frame)
-  {
-    float *currentHistogram = static_cast<float *>(pixel_spectra_->get_data_ptr());
-    float thisEnergy;
-    int bin;
-    int pixel;
-
-    for (int i = 0; i < image_pixels_; i++)
-    {
-      pixel = i;
-      thisEnergy = frame[i];
-      if (thisEnergy == 0)
-        continue;
-      bin = (int)((thisEnergy / bin_width_));
-      if (bin <= number_bins_)
-      {
-        (*(currentHistogram + (pixel * number_bins_) + bin))++;
-      }
-    }
-  }
-
-  /** Parse the number of sensors map configuration string.
-   * 
-   * This method parses a configuration string containing number of sensors mapping information,
-   * which is expected to be of the format "NxN" e.g, 2x2. The map is saved in a member
-   * variable.
-   * 
-   * \param[in] sensors_layout_str - string of number of sensors configured
-   * \return number of valid map entries parsed from string
-   */
-  std::size_t HexitecHistogramPlugin::parse_sensors_layout_map(const std::string sensors_layout_str)
-  {
-    // Clear the current map
-    sensors_layout_.clear();
-
-    // Define entry and port:idx delimiters
-    const std::string entry_delimiter("x");
-
-    // Vector to hold entries split from map
-    std::vector<std::string> map_entries;
-
-    // Split into entries
-    boost::split(map_entries, sensors_layout_str, boost::is_any_of(entry_delimiter));
-
-    // If a valid entry is found, save into the map
-    if (map_entries.size() == 2) {
-      int sensor_rows = static_cast<int>(strtol(map_entries[0].c_str(), NULL, 10));
-      int sensor_columns = static_cast<int>(strtol(map_entries[1].c_str(), NULL, 10));
-      sensors_layout_[0] = Hexitec::HexitecSensorLayoutMapEntry(sensor_rows, sensor_columns);
-    }
-
-    image_width_  = sensors_layout_[0].sensor_columns_ * Hexitec::pixel_columns_per_sensor;
-    image_height_ = sensors_layout_[0].sensor_rows_ * Hexitec::pixel_rows_per_sensor;
-    image_pixels_ = image_width_ * image_height_;
-
-    // Return the number of valid entries parsed
-    return sensors_layout_.size();
-  }
-
-} /* namespace FrameProcessor */
+/*
+ * HexitecHistogramPlugin.cpp
+ *
+ *  Created on: 24 Jul 2018
+ *      Author: Christian Angelsen
+ */
+
+#include <HexitecHistogramPlugin.h>
+#include "version.h"
+
+namespace FrameProcessor
+{
+  const std::string HexitecHistogramPlugin::CONFIG_MAX_FRAMES         = "max_frames_received";
+  const std::string HexitecHistogramPlugin::CONFIG_BIN_START          = "bin_start";
+  const std::string HexitecHistogramPlugin::CONFIG_BIN_END            = "bin_end";
+  const std::string HexitecHistogramPlugin::CONFIG_BIN_WIDTH          = "bin_width";
+  const std::string HexitecHistogramPlugin::CONFIG_RESET_HISTOS       = "reset_histograms";
+  const std::string HexitecHistogramPlugin::CONFIG_SENSORS_LAYOUT     = "sensors_layout";
+  const std::string HexitecHistogramPlugin::CONFIG_FRAMES_PROCESSED   = "frames_processed";
+  const std::string HexitecHistogramPlugin::CONFIG_HISTOGRAMS_WRITTEN = "histograms_written";
+  const std::string HexitecHistogramPlugin::CONFIG_HISTOGRAM_INDEX    = "histogram_index";
+  const std::string HexitecHistogramPlugin::CONFIG_PASS_PROCESSED     = "pass_processed";
+  const std::string HexitecHistogramPlugin::CONFIG_PASS_RAW           = "pass_raw";
+
+
+  /**
+   * The constructor sets up logging used within the class.
+   */
+  HexitecHistogramPlugin::HexitecHistogramPlugin() :
+      max_frames_received_(0),
+      histograms_written_(0),
+      frames_processed_(0),
+      histogram_index_(1000),
+      pass_processed_(true),
+      pass_raw_(true)
+  {
+    // Setup logging for the class
+    logger_ = Logger::getLogger("FP.HexitecHistogramPlugin");
+    logger_->setLevel(Level::getAll());
+    LOG4CXX_TRACE(logger_, "HexitecHistogramPlugin version " <<
+                  this->get_version_long() << " loaded.");
+
+    bin_start_   = 0;
+    bin_end_     = 8000;
+    bin_width_   = 10;
+    number_bins_ = (int)(((bin_end_ - bin_start_) / bin_width_) + 0.5);
+
+    // Set image_width_, image_height_, image_pixels_
+    sensors_layout_str_ = Hexitec::default_sensors_layout_map;
+    parse_sensors_layout_map(sensors_layout_str_);
+    end_of_acquisition_processed_ = false;
+    initialiseHistograms();
+    ///
+    debugCounter = 0;
+  }
+
+  /**
+   * Destructor.
+   */
+  HexitecHistogramPlugin::~HexitecHistogramPlugin()
+  {
+    LOG4CXX_TRACE(logger_, "HexitecHistogramPlugin destructor.");
+  }
+
+  int HexitecHistogramPlugin::get_version_major()
+  {
+    return ODIN_DATA_VERSION_MAJOR;
+  }
+
+  int HexitecHistogramPlugin::get_version_minor()
+  {
+    return ODIN_DATA_VERSION_MINOR;
+  }
+
+  int HexitecHistogramPlugin::get_version_patch()
+  {
+    return ODIN_DATA_VERSION_PATCH;
+  }
+
+  std::string HexitecHistogramPlugin::get_version_short()
+  {
+    return ODIN_DATA_VERSION_STR_SHORT;
+  }
+
+  std::string HexitecHistogramPlugin::get_version_long()
+  {
+    return ODIN_DATA_VERSION_STR;
+  }
+
+  /**
+   * Allocate and initialise histograms
+   *
+   */
+  void HexitecHistogramPlugin::initialiseHistograms()
+  {
+    // Setup the dimension(s) for spectra_bins, summed_spectra
+    dimensions_t dims(1);
+    dims[0] = number_bins_;
+
+    // Setup the spectra bins
+
+    FrameMetaData spectra_meta;
+
+    spectra_meta.set_dimensions(dims);
+    spectra_meta.set_compression_type(no_compression);
+    spectra_meta.set_data_type(raw_float);
+    spectra_meta.set_frame_number(0);
+    spectra_meta.set_dataset_name("spectra_bins");
+
+    spectra_bins_ = boost::shared_ptr<Frame>(new DataBlockFrame(spectra_meta, number_bins_ * sizeof(float)));
+
+    // Setup the summed spectra
+
+    FrameMetaData summed_meta;
+
+    summed_meta.set_dimensions(dims);
+    summed_meta.set_compression_type(no_compression);
+    summed_meta.set_data_type(raw_64bit);
+    summed_meta.set_frame_number(0);
+    summed_meta.set_dataset_name("summed_spectra");
+
+    summed_spectra_ = boost::shared_ptr<Frame>(new DataBlockFrame(summed_meta, number_bins_ * sizeof(uint64_t)));
+
+    // Setup the pixel spectra
+
+    // Setup the dimensions pixel_spectra
+    dimensions_t pixel_dims(2);
+    pixel_dims[0] = image_pixels_;
+    pixel_dims[1] = number_bins_;
+
+    FrameMetaData pixel_meta;
+
+    pixel_meta.set_dimensions(pixel_dims);
+    pixel_meta.set_compression_type(no_compression);
+    pixel_meta.set_data_type(raw_float);
+    pixel_meta.set_frame_number(0);
+    pixel_meta.set_dataset_name("pixel_spectra");
+
+    pixel_spectra_ = boost::shared_ptr<Frame>(new DataBlockFrame(pixel_meta, image_pixels_ * number_bins_ * sizeof(float)));
+
+    // Initialise bins
+    float currentBin = bin_start_;
+    float *pHxtBin = static_cast<float *>(spectra_bins_->get_data_ptr());	// New implementation
+    for (long i = bin_start_; i < number_bins_; i++, currentBin += bin_width_)
+    {
+      *pHxtBin = currentBin;
+      pHxtBin++;
+    }
+
+    // Clear histogram values
+    float *pixels = static_cast<float *>(pixel_spectra_->get_data_ptr());
+    float *summed = static_cast<float *>(summed_spectra_->get_data_ptr());
+    memset(pixels, 0, (number_bins_ * image_pixels_) * sizeof(float));
+    memset(summed, 0, number_bins_ * sizeof(uint64_t));
+  }
+
+  /**
+   * Configure the Hexitec plugin.  This receives an IpcMessage which should be processed
+   * to configure the plugin, and any response can be added to the reply IpcMessage.  This
+   * plugin supports the following configuration parameters:
+   * 
+   * - sensors_layout_str_  <=> sensors_layout
+   * - max_frames_received_ <=> max_frames_received
+   * - bin_start_           <=> bin_start
+   * - bin_end_             <=> bin_end
+   * - bin_width_           <=> bin_width
+   * - reset_histograms_    <=> reset_histograms
+   * - histogram_index_     <=> histogram_index
+   * - pass_processed_      <=> pass_processed
+   * - pass_raw_            <=> pass_raw
+   *
+   * \param[in] config - Reference to the configuration IpcMessage object.
+   * \param[in] reply - Reference to the reply IpcMessage object.
+   */
+  void HexitecHistogramPlugin::configure(OdinData::IpcMessage& config, OdinData::IpcMessage& reply)
+  {
+    if (config.has_param(HexitecHistogramPlugin::CONFIG_SENSORS_LAYOUT))
+    {
+      sensors_layout_str_= config.get_param<std::string>(HexitecHistogramPlugin::CONFIG_SENSORS_LAYOUT);
+      parse_sensors_layout_map(sensors_layout_str_);
+    }
+
+    if (config.has_param(HexitecHistogramPlugin::CONFIG_MAX_FRAMES))
+    {
+      max_frames_received_ = config.get_param<int>(HexitecHistogramPlugin::CONFIG_MAX_FRAMES);
+    }
+
+    if (config.has_param(HexitecHistogramPlugin::CONFIG_BIN_START))
+    {
+      bin_start_ = config.get_param<int>(HexitecHistogramPlugin::CONFIG_BIN_START);
+    }
+
+    if (config.has_param(HexitecHistogramPlugin::CONFIG_BIN_END))
+    {
+      bin_end_ = config.get_param<long>(HexitecHistogramPlugin::CONFIG_BIN_END);
+    }
+
+    if (config.has_param(HexitecHistogramPlugin::CONFIG_BIN_WIDTH))
+    {
+      bin_width_ = config.get_param<double>(HexitecHistogramPlugin::CONFIG_BIN_WIDTH);
+    }
+
+    number_bins_  = (int)(((bin_end_ - bin_start_) / bin_width_) + 0.5);
+
+    if (config.has_param(HexitecHistogramPlugin::CONFIG_RESET_HISTOS))
+    {
+      reset_histograms_ = config.get_param<int>(HexitecHistogramPlugin::CONFIG_RESET_HISTOS);
+
+      if (reset_histograms_ == 1)
+      {
+        end_of_acquisition_processed_ = false;
+        frames_processed_ = 0;
+        reset_histograms_ = 0;
+      }      
+    }
+
+    if (config.has_param(HexitecHistogramPlugin::CONFIG_PASS_PROCESSED))
+    {
+      pass_processed_ = config.get_param<bool>(HexitecHistogramPlugin::CONFIG_PASS_PROCESSED);
+    }
+
+    if (config.has_param(HexitecHistogramPlugin::CONFIG_PASS_RAW))
+    {
+      pass_raw_ = config.get_param<bool>(HexitecHistogramPlugin::CONFIG_PASS_RAW);
+    }
+
+    // (Re-)Initialise memory
+    initialiseHistograms();
+  }
+
+  void HexitecHistogramPlugin::requestConfiguration(OdinData::IpcMessage& reply)
+  {
+    // Return the configuration of the histogram plugin
+    std::string base_str = get_name() + "/";
+    reply.set_param(base_str + HexitecHistogramPlugin::CONFIG_SENSORS_LAYOUT, sensors_layout_str_);
+    reply.set_param(base_str + HexitecHistogramPlugin::CONFIG_MAX_FRAMES , max_frames_received_);
+    reply.set_param(base_str + HexitecHistogramPlugin::CONFIG_BIN_START, bin_start_);
+    reply.set_param(base_str + HexitecHistogramPlugin::CONFIG_BIN_END , bin_end_);
+    reply.set_param(base_str + HexitecHistogramPlugin::CONFIG_BIN_WIDTH, bin_width_);
+    reply.set_param(base_str + HexitecHistogramPlugin::CONFIG_FRAMES_PROCESSED, frames_processed_);
+    reply.set_param(base_str + HexitecHistogramPlugin::CONFIG_HISTOGRAMS_WRITTEN, histograms_written_);
+    reply.set_param(base_str + HexitecHistogramPlugin::CONFIG_HISTOGRAM_INDEX, histogram_index_);
+    reply.set_param(base_str + HexitecHistogramPlugin::CONFIG_PASS_PROCESSED, pass_processed_);
+    reply.set_param(base_str + HexitecHistogramPlugin::CONFIG_PASS_RAW, pass_raw_);
+  }
+
+  /**
+   * Collate status information for the plugin.  The status is added to the status IpcMessage object.
+   *
+   * \param[in] status - Reference to an IpcMessage value to store the status.
+   */
+  void HexitecHistogramPlugin::status(OdinData::IpcMessage& status)
+  {
+    // Record the plugin's status items
+    LOG4CXX_DEBUG(logger_, "Status requested for HexitecHistogramPlugin");
+    status.set_param(get_name() + "/sensors_layout", sensors_layout_str_);
+    status.set_param(get_name() + "/max_frames_received", max_frames_received_);
+    status.set_param(get_name() + "/bin_start", bin_start_);
+    status.set_param(get_name() + "/bin_end", bin_end_);
+    status.set_param(get_name() + "/bin_width", bin_width_);
+    status.set_param(get_name() + "/frames_processed", frames_processed_);
+    status.set_param(get_name() + "/histograms_written", histograms_written_);
+    status.set_param(get_name() + "/histogram_index", histogram_index_);
+    status.set_param(get_name() + "/pass_processed", pass_processed_);
+    status.set_param(get_name() + "/pass_raw", pass_raw_);
+    status.set_param(get_name() + "/eoa_processed", end_of_acquisition_processed_);
+  }
+
+  /**
+   * Reset process plugin statistics, i.e. counter of packets lost
+   */
+  bool HexitecHistogramPlugin::reset_statistics(void)
+  {
+    // Reset frames_processed_??
+    // frames_processed_ = 0;
+    return true;
+  }
+
+  /** Process an EndOfAcquisition Frame.
+  *
+  * Write histograms to disk on end of acquisition
+  */
+  void HexitecHistogramPlugin::process_end_of_acquisition()
+  {
+    LOG4CXX_INFO(logger_, "End of acquisition frame received, writing histograms to disk");
+    writeHistogramsToDisk();
+    histograms_written_ = frames_processed_;
+    end_of_acquisition_processed_ = true;
+  }
+
+  /**
+   * Perform processing on the frame.  Calculate histograms based upon
+   * each frame, writing resulting datasets to file when configured
+   * maximum number of frames received.
+   * 
+   * \param[in] frame - Pointer to a Frame object.
+   */
+  void HexitecHistogramPlugin::process_frame(boost::shared_ptr<Frame> frame)
+  {
+    // Obtain a pointer to the start of the data in the frame
+    const void* data_ptr = static_cast<const void*>(
+      static_cast<const char*>(frame->get_data_ptr()));
+
+    // Check dataset's name
+    FrameMetaData &incoming_frame_meta = frame->meta_data();
+    const std::string& dataset = incoming_frame_meta.get_dataset_name();
+    long long frame_number = incoming_frame_meta.get_frame_number();
+
+    if (frame_number < histogram_index_)
+    {
+      histogram_index_ = frame_number;
+    }
+
+    if (dataset.compare(std::string("raw_frames")) == 0)
+    {
+      if (pass_raw_)
+      {
+        LOG4CXX_TRACE(logger_, "Pushing " << dataset << " dataset, frame number: "
+                                          << frame_number);
+        this->push(frame);
+      }
+    }
+    else if (dataset.compare(std::string("processed_frames")) == 0)
+    {
+      try
+      {
+        // Define pointer to the input image data
+        void* input_ptr = static_cast<void *>(
+          static_cast<char *>(const_cast<void *>(data_ptr)));
+
+        // Add this frame's contribution onto histograms
+        add_frame_data_to_histogram_with_sum(static_cast<float *>(input_ptr));
+
+        // Write histograms to disc periodically
+        if ( ((frames_processed_+1) % max_frames_received_) == 0)
+        {
+          /// Time to push current histogram data to file
+          writeHistogramsToDisk();
+          histograms_written_ = frames_processed_ + 1;
+        }
+        else
+        {
+          // The rest of the time, keep passing the histogram datasets to the live view
+          const std::string& plugin_name = "live_view";
+          LOG4CXX_TRACE(logger_, "Pushing " << spectra_bins_->get_meta_data().get_dataset_name() << " dataset to " << plugin_name);
+          this->push(plugin_name, spectra_bins_);
+
+          LOG4CXX_TRACE(logger_, "Pushing " << summed_spectra_->get_meta_data().get_dataset_name() << " dataset to " << plugin_name);
+          this->push(plugin_name, summed_spectra_);
+
+          LOG4CXX_TRACE(logger_, "Pushing " << pixel_spectra_->get_meta_data().get_dataset_name() << " dataset to " << plugin_name);
+          this->push(plugin_name, pixel_spectra_);
+        }
+
+        /// Histogram will access processed_frames dataset but not change it
+        /// Therefore do not need to check frame dimensions, etc
+
+        if (pass_processed_)
+        {
+          // Pass on processed_frames dataset unmodified:
+          LOG4CXX_TRACE(logger_, "Pushing " << dataset << " dataset, frame number: "
+                                            << frame_number);
+          this->push(frame);
+        }
+
+        frames_processed_++;
+      }
+      catch (const std::exception& e)
+      {
+        LOG4CXX_ERROR(logger_, "HexitecHistogramPlugin failed: " << e.what());
+      }
+    }
+    else
+    {
+      // Push any other dataset
+      LOG4CXX_TRACE(logger_, "Pushing " << dataset << " dataset, frame number: "
+                                        << frame_number);
+      this->push(frame);
+    }
+  }
+
+  /**
+   * Write Histogram data to disk.
+   */
+  void HexitecHistogramPlugin::writeHistogramsToDisk()
+  {
+    if (spectra_bins_->get_frame_number() != histogram_index_)
+    {
+      spectra_bins_->set_frame_number(histogram_index_);
+      summed_spectra_->set_frame_number(histogram_index_);
+      pixel_spectra_->set_frame_number(histogram_index_);
+    }
+
+    const std::string& plugin_name = "hdf";
+    LOG4CXX_TRACE(logger_, "Pushing " << spectra_bins_->get_meta_data().get_dataset_name() << " dataset to " << plugin_name);
+    this->push(plugin_name, spectra_bins_);
+
+    LOG4CXX_TRACE(logger_, "Pushing " << summed_spectra_->get_meta_data().get_dataset_name() << " dataset to " << plugin_name);
+    this->push(plugin_name, summed_spectra_);
+
+    LOG4CXX_TRACE(logger_, "Pushing " << pixel_spectra_->get_meta_data().get_dataset_name() << " dataset to " << plugin_name);
+    this->push(plugin_name, pixel_spectra_);
+  }
+
+  /**
+   * Perform processing on the frame.  Calculate histograms based upon
+   * each frame.
+   * 
+   * \param[frame] frame - Pointer to a frame object.
+   */
+  void HexitecHistogramPlugin::add_frame_data_to_histogram_with_sum(float *frame)
+  {
+    const void* pixel_ptr = static_cast<const void*>(
+      static_cast<const char*>(pixel_spectra_->get_data_ptr()));
+    void* pixel_input_ptr = static_cast<void *>(
+      static_cast<char *>(const_cast<void *>(pixel_ptr)));
+
+    const void* summed_ptr = static_cast<const void*>(
+      static_cast<const char*>(summed_spectra_->get_data_ptr()));
+    void* summed_input_ptr = static_cast<void *>(
+      static_cast<char *>(const_cast<void *>(summed_ptr)));
+
+    float *currentHistogram = static_cast<float *>(pixel_input_ptr);
+    uint64_t *summed = static_cast<uint64_t *>(summed_input_ptr);
+
+    float thisEnergy;
+    int bin;
+    int pixel;
+    for (int i = 0; i < image_pixels_; i++)
+    {
+      pixel = i;
+      thisEnergy = frame[i];
+
+      if (thisEnergy <= 0.0)
+        continue;
+      bin = (int)((thisEnergy / bin_width_));
+      if (bin <= number_bins_)
+      {
+        (*(currentHistogram + (pixel * number_bins_) + bin))++;
+        (*(summed + bin)) ++;
+      }
+    }
+  }
+
+  // Called when the user NOT selected spectrum option
+  void HexitecHistogramPlugin::addFrameDataToHistogram(float *frame)
+  {
+    float *currentHistogram = static_cast<float *>(pixel_spectra_->get_data_ptr());
+    float thisEnergy;
+    int bin;
+    int pixel;
+
+    for (int i = 0; i < image_pixels_; i++)
+    {
+      pixel = i;
+      thisEnergy = frame[i];
+      if (thisEnergy == 0)
+        continue;
+      bin = (int)((thisEnergy / bin_width_));
+      if (bin <= number_bins_)
+      {
+        (*(currentHistogram + (pixel * number_bins_) + bin))++;
+      }
+    }
+  }
+
+  /** Parse the number of sensors map configuration string.
+   * 
+   * This method parses a configuration string containing number of sensors mapping information,
+   * which is expected to be of the format "NxN" e.g, 2x2. The map is saved in a member
+   * variable.
+   * 
+   * \param[in] sensors_layout_str - string of number of sensors configured
+   * \return number of valid map entries parsed from string
+   */
+  std::size_t HexitecHistogramPlugin::parse_sensors_layout_map(const std::string sensors_layout_str)
+  {
+    // Clear the current map
+    sensors_layout_.clear();
+
+    // Define entry and port:idx delimiters
+    const std::string entry_delimiter("x");
+
+    // Vector to hold entries split from map
+    std::vector<std::string> map_entries;
+
+    // Split into entries
+    boost::split(map_entries, sensors_layout_str, boost::is_any_of(entry_delimiter));
+
+    // If a valid entry is found, save into the map
+    if (map_entries.size() == 2) {
+      int sensor_rows = static_cast<int>(strtol(map_entries[0].c_str(), NULL, 10));
+      int sensor_columns = static_cast<int>(strtol(map_entries[1].c_str(), NULL, 10));
+      sensors_layout_[0] = Hexitec::HexitecSensorLayoutMapEntry(sensor_rows, sensor_columns);
+    }
+
+    image_width_  = sensors_layout_[0].sensor_columns_ * Hexitec::pixel_columns_per_sensor;
+    image_height_ = sensors_layout_[0].sensor_rows_ * Hexitec::pixel_rows_per_sensor;
+    image_pixels_ = image_width_ * image_height_;
+
+    // Return the number of valid entries parsed
+    return sensors_layout_.size();
+  }
+
+} /* namespace FrameProcessor */