<!DOCTYPE html>
<html lang="en">
  <head>
    <meta charset="utf-8">
    <meta http-equiv="X-UA-Compatible" content="IE=edge">
    <meta name="viewport" content="width=device-width, initial-scale=1">
    <!-- The above 3 meta tags *must* come first in the head; any other head content must come *after* these tags -->

<<<<<<< HEAD
    <!-- Bootstrap -->
    <link href="js/bootstrap-5.1.1-dist/css/bootstrap.min.css" rel="stylesheet">
    <!-- <link href="js/fontawesome-free-5.15.1-web/css/all.min.css" rel="stylesheet"> -->

    <!-- Things ported from previous design: -->
=======
>>>>>>> 33e1c83e
    <title>Hexitec Server</title>

    <link href="css/odin-server.css" rel="stylesheet">
    <!-- Include all compiled plugins (below), or include individual files as needed -->
    <script src="js/bootstrap-5.1.1-dist/js/bootstrap.min.js"></script>
    <link href="js/bootstrap-5.1.1-dist/css/bootstrap.min.css" rel="stylesheet">
    <link href="js/bootstrap-slider-10.2.1/css/bootstrap-slider.css" rel="stylesheet">
  </head>

  <body>
    <div class="row">
      <div class="col-sm-12">
        <div id="1" class="main-container">
          <table>
            <tr>
              <td>
                <input type="button" onclick="connectButtonClicked()" accesskey="c" class="btn btn-primary" id='connectButton' data-size="small" value="Connect">
                <!--  -->
                <input type="button" onclick="hvOnButtonClicked()" class="btn btn-primary" id='hvOnButton' data-size="small" value="HV On">
                <input type="button" onclick="hvOffButtonClicked()" class="btn btn-primary" id='hvOffButton' data-size="small" value="HV Off">
                <!--  -->
                <input type="button" onclick="initialiseButtonClicked()" accesskey="n" class="btn btn-primary" id='initialiseButton' data-size="small" value="Initialise">
                <input type="button" onclick="offsetsButtonClicked()" accesskey="l" class="btn btn-primary" id='offsetsButton' data-size="small" value="Collect Offsets">
                <input type="button" onclick="acquireButtonClicked()" accesskey="q" class="btn btn-primary" id='acquireButton' data-size="small" value="Acquire">
                <input type="button" onclick="cancelButtonClicked()" accesskey="x" class="btn btn-primary" id='cancelButton' data-size="small" value="Cancel">
                <!-- -->

                <input type="button" onclick="disconnectButtonClicked()" accesskey="i" class="btn btn-primary" id='disconnectButton' data-size="small" value="Disconnect">
              </td>
            </tr>
          </table>
        </div> <!-- "main-container" -->
      </div> <!-- col-sm-12 -->

    <ul class="nav nav-tabs" role="tablist">  <!-- accesskey="c" -->
      <li class="nav-item" role="presentation"><a class="nav-link active" aria-selected="True"          accesskey="s" data-bs-toggle="tab" type="button" role="tab" aria-controls="visualisation" data-bs-target="#visualisation">&nbsp;&nbsp;Visualisation</a></li>
      <!-- <li class="nav-item" role="presentation"><a class="nav-link" aria-selected="False"          accesskey="s" data-bs-toggle="tab" type="button" role="tab" aria-controls="visualisation" data-bs-target="#visualisation">&nbsp;&nbsp;Visualisation</a></li> -->

      <!-- <li class="nav-item" role="presentation"><a class="nav-link active" aria-selected="True"    accesskey="t" data-bs-toggle="tab" type="button" role="tab" aria-controls="processing" data-bs-target="#processing">Processing</a></li> -->
      <li class="nav-item" role="presentation"><a class="nav-link" aria-selected="False"    accesskey="t" data-bs-toggle="tab" type="button" role="tab" aria-controls="processing" data-bs-target="#processing">Processing</a></li>

      <!-- <li class="nav-item" role="presentation"><a class="nav-link active" aria-selected="True"          accesskey="u" data-bs-toggle="tab" type="button" role="tab" aria-controls="health" data-bs-target="#health">Health</a></li> -->
      <li class="nav-item" role="presentation"><a class="nav-link" aria-selected="False"          accesskey="u" data-bs-toggle="tab" type="button" role="tab" aria-controls="health" data-bs-target="#health">Health</a></li>

      <!-- <li class="nav-item" role="presentation"><a class="nav-link" aria-selected="False"          accesskey="o" data-bs-toggle="tab" type="button" role="tab" aria-controls="contact" data-bs-target="#contact">Contact</a></li> -->
    </ul>

    <div class="tab-content"> <!-- tab-content -->
      <!-- <div class="tab-pane fade" id="visualisation" role="tabpanel"> -->
      <div class="tab-pane fade show active" id="visualisation" role="tabpanel">
        <div class="container-fluid">

          <div class="row contflex row-cols-1 row-cols-md-2 g-4">
            <div class="col-xl-5 col-lg-5 col-md-5 col-sm-11 card">

              <div class="container-fluid">
                <div class="row contflex">
                  <table class="overall-table">
                    <tr>
                      <td></td> <!--Intentionally left blank-->
                    </tr>
                    <tr>
                      <td>
                        <th>File Options&nbsp;</th>
                      </td>
                    </tr>
                    <tr>
                      <td>
                        Path:&nbsp;
                      </td>
                      <td>
                        <div class="text-columns">
                          <input type="text" id="hdf-file-path-text" onChange='hdf_file_path_changed()' value="/tmp/">
                        </div>
                      </td>
                      <td>
                        &nbsp;<td><span id="hdf-file-path-warning">&nbsp;</span></td>
                      </td>
                    </tr>
                    <tr>
                      <td>
                        Name:&nbsp;
                      </td>
                      <td>
                        <div class="text-columns">
                          <input type="text" id="hdf-file-name-text" onChange='hdf_file_name_changed()' value="a">
                        </div>
                      </td>
                      <td>
                        &nbsp;<td><span id="hdf-file-name-warning">&nbsp;</span></td>
                      </td>
                    </tr>
                    <tr>
                      <td>
                        Compression:&nbsp;
                      </td>
                      <td>
                        <select class="double-width" onchange="compressionChange(this.value)">
                          <option selected="selected" value="none">none</option>
                          <option value="blosc">blosc</option>
                        </select>
                      </td>
                      <td>
                        &nbsp;<td><span id="compression-warning">&nbsp;</span></td>
                      </td>
                    </tr>
                    <tr>
                      <td>
                        <th>Camera&nbsp;</th>
                      </td>
                    </tr>
                    <tr>
                      <td>
                        Mode&nbsp;
                      </td>
                      <td>
                        <div class="row sidebar-row vertical-align">
                          <div class="col-xs-7">
                            <div class="btn-group" role="group" aria-label="Basic radio toggle button group">
                              <input type="radio" class="btn-check" name="mode_radio" id="mode_radio1" autocomplete="off" onclick="changeModeEnable()">
                              <label class="btn btn-outline-primary" for="mode_radio1">Seconds</label>
                              <input type="radio" class="btn-check" name="mode_radio" id="mode_radio2" autocomplete="off" onclick="changeModeEnable()" checked>
                              <label class="btn btn-outline-primary" for="mode_radio2">Frames</label>
                            </div>
                          </div>
                        </div>
                      </td>
                    </tr>
                    <tr>
                      <td>
                        Frames&nbsp;
                      </td>
                      <td>
                        <div class="text-frames">
                          <input type="text" id="frames-text" onChange='frames_changed()' maxlength="40" size="3" value= "10">
                        </div>
                      </td>
                      <td>
                        &nbsp;<td><span id="frames-warning">&nbsp;</span></td>
                      </td>
                    </tr>
                    <tr>
                      <td>
                        Duration&nbsp;
                      </td>
                      <td>
                        <div class="text-duration">
                          <input type="text" id="duration-text" onChange='duration_changed()' maxlength="40" size="3" value= "1" disabled="true">
                        </div>
                      </td>
                      <td>
                        &nbsp;<td><span id="duration-warning">&nbsp;</span></td>
                      </td>
                    </tr>
                    <tr>
                      <td>
                        <th>Config File&nbsp;</th>
                      </td>
                    </tr>
                    <tr>
                      <td>
                        Hexitec Config:&nbsp;
                      </td>
                      <td>
                        <div class="text-columns">
                          <input type="text" id="hexitec-config-text" onChange='hexitec_config_changed()' value="control/config/hexitec_unified_CSD__performance.ini">
                        </div>
                      </td>
                      <td>
                        &nbsp;<td><span id="hexitec-config-warning">&nbsp;</span></td>
                      </td>
                    </tr>
                    <tr>
                      <td></td>
                      <td>
                        <input type="button" onclick="applyButton2()" class="btn btn-primary double-width" id='applyButton2' data-size="small" value="Apply">
                      </td>
                    </tr>
                    <tr>
                      <td>
                        <th>Trigger Status&nbsp;</th>
                      </td>
                    </tr>
                    <tr>
                      <td>
                      </td>
                      <td>
                        (placeholder)&nbsp;
                      </td>
                    </tr>
                    <tr>
                      <td>
                        <th>FPGA Trigger Mode&nbsp;</th>
                      </td>
                    </tr>
                    <tr>
                      <td>
                      </td>
                      <td>
                        (placeholder)&nbsp;
                      </td>
                    </tr>
                  </table>

                  <table>
                    <tr>
                      <td>
                      </td>
                    </tr>
                    <tr>
                      <td>
                        System<br>Health:
                      </td>
                      <!-- <td>
                        <input type="button" class="btn btn-primary" id='applyButton2' data-size="small" value="Apply">
                      </td> -->
                    <!-- </tr>
                    <tr> -->
                      <td>
                        <!-- Single traffic light to indicate system health -->
                        <div id="trafficLight">
                          <div class="lamp" id="Green"></div>
                          <!-- Temporary fix; Ensure Progress/Messages/Errors don't grow/shrink dramatically -->
                          &nbsp;&nbsp;&nbsp;&nbsp;&nbsp;&nbsp;&nbsp;&nbsp;&nbsp;&nbsp;&nbsp;&nbsp;&nbsp;&nbsp;&nbsp;
                          &nbsp;&nbsp;&nbsp;&nbsp;&nbsp;&nbsp;&nbsp;&nbsp;&nbsp;&nbsp;&nbsp;&nbsp;&nbsp;&nbsp;&nbsp;
                          &nbsp;&nbsp;&nbsp;&nbsp;&nbsp;&nbsp;&nbsp;&nbsp;&nbsp;&nbsp;&nbsp;&nbsp;&nbsp;&nbsp;&nbsp;
                          &nbsp;&nbsp;&nbsp;&nbsp;&nbsp;&nbsp;&nbsp;&nbsp;&nbsp;&nbsp;&nbsp;&nbsp;&nbsp;&nbsp;&nbsp;
                        </div>
                      </td>
                    </tr>
                    <tr>
                      <td>
                        Progress:&nbsp;
                      </td>
                      <td>
                        <progress id="progress-odin" style="width: 100%" value="0" max="100"> </progress>
                      </td>
                    <tr>
                    <tr>
                      <td>
                        Messages:&nbsp;
                      </td>
                      &nbsp;<td><span id="odin-control-message">&nbsp;</span></td>
                    <tr>
                    </tr>
                      <td>
                        Errors:&nbsp;
                      </td>
                      &nbsp;<td><span id="odin-control-error">&nbsp;</span></td>
                      <td>
                      </td>
                    </tr>
                    <tr>
                      <td>
                        elog:&nbsp;
                      </td>
                      <td>
                        <div class="text-elog">
                          <input type="text" id="elog-text" onChange='elog_changed()' maxlength="40" size="40" value="Today's eLog entry..">
                        </div>
                      </td>
                      &nbsp;<td><span id="elog-error">&nbsp;</span></td>
                      <td>
                      </td>
                    </tr>
                  </table>
                </div>  <!-- class="row contflex">  -->
              </div>
            </div>  <!-- class="col-xl-5 col-lg-5 col-md-5 col-sm-11 card">  -->

            <div class="col-xl-5 col-lg-5 col-md-5 col-sm-11 card">
              <div class="row contflex">

                <div class="col-sm-6">
                  <div id="4" class="main-container">
                    <p style="text-align:center; font-weight:bold; ; font-size:1.1em;">Live View</p>
                    <!-- Section nicked from LiveView UI.. -->
                    <div class="container-fluid">
                      <div class="row fluid-row">
                        <div class="col-sm-8">
                          <div class="sidebar-nav-fixed">
                            <table>
                              <tr>
                                <td>
                                  <div class="row sidebar-row vertical-align">
                                    <div class="col-xs-5">
                                      <b>Enable:&nbsp;&nbsp;&nbsp;&nbsp;&nbsp;&nbsp;&nbsp;&nbsp;</b>
                                    </div>
                                  </div>
                                </td>
                                <td>
                                  <div class="row sidebar-row vertical-align">
                                    <div class="col-xs-5">
                                      <b>Colour&nbsp;map:</b>
                                    </div>
                                  </div>
                                </td>
                                <td>
                                  <div class="row sidebar-row vertical-align">
                                    <div class="col-xs-5">
                                      <b>Threshold:&nbsp;&nbsp;&nbsp;</b>
                                    </div>
                                  </div>
                                </td>
                              </tr>
                              <tr>
                                <td>
                                  <div class="row sidebar-row vertical-align">
                                    <div class="col-xs-7">
                                      <!-- <input type="checkbox" accesskey="v" name="liveview_enable" data-size="small"> -->
                                      <div class="btn-group" role="group" aria-label="Basic radio toggle button group">
                                        <input type="radio" class="btn-check" name="live_view_radio" id="live_view_radio1" autocomplete="off" onclick="changeLiveViewEnable()">
                                        <label class="btn btn-outline-primary" for="live_view_radio1">On</label>
                                        <input type="radio" class="btn-check" name="live_view_radio" id="live_view_radio2" autocomplete="off" onclick="changeLiveViewEnable()" checked>
                                        <label class="btn btn-outline-primary" for="live_view_radio2">Off</label>
                                      </div>
                                    </div>
                                  </div>
                                </td>
                                <td>
                                  <div class="row sidebar-row vertical-align">
                                    <div class="col-xs-7">
                                      <select class="form-control" id="colormap_select">
                                      </select>
                                    </div>
                                  </div>
                                </td>
                                <td>
                                  <div class="row sidebar-row vertical-align">
                                    <div class="col-xs-7">
                                      <!-- <input type="checkbox" name="clip_enable" data-size="small":"> -->
                                      <div class="btn-group" role="group" aria-label="Basic radio toggle button group">
                                        <input type="radio" class="btn-check" name="clip_enable_radio" id="clip_enable_radio1" autocomplete="off" onclick="changeClipEnable()">
                                        <label class="btn btn-outline-primary" for="clip_enable_radio1">On</label>
                                        <input type="radio" class="btn-check" name="clip_enable_radio" id="clip_enable_radio2" autocomplete="off" onclick="changeClipEnable()" checked>
                                        <label class="btn btn-outline-primary" for="clip_enable_radio2">Off</label>
                                      </div>
                                    </div>
                                  </div>
                                </td>
                              </tr>
                            </table>
                            <div class="row sidebar-row vertical-align row-bold">
                              <div class="col-xs-4 text-left" id="clip_min">&nbsp;</div>
                              <div class="col-xs-4 text-center">Range</div>
                              <div class="col-xs-4 text-right" id="clip_max">&nbsp;</div>
                            </div>
                            <div class="row sidebar-row sidebar-row-full">
                              <div class="col-xs12 range-col">
                                <input id="clip_range"
                                  type="text" value="" data-slider-id="clip-range" 
                                  data-slider-min="0" data-slider-max="100"
                                  data-slider-step="1" data-slider-value="[0,100]"
                                />
                              </div>
                            </div>
                            <div class="row sidebar-row vertical-align">
                              <div class="col-xs-5">
                                <b>Auto&#8209;sizing:</b> 
                              </div>
                              <div class="col-xs-7">
                                <!-- <input type="checkbox" name="autosize_enable" data-size="small":"> -->
                                <div class="btn-group" role="group" aria-label="Basic radio toggle button group">
                                  <input type="radio" class="btn-check" name="autosize_radio" id="autosize_radio1" autocomplete="off" onclick="changeAutosizeEnable()">
                                  <label class="btn btn-outline-primary" for="autosize_radio1">On</label>
                                  <input type="radio" class="btn-check" name="autosize_radio" id="autosize_radio2" autocomplete="off" onclick="changeAutosizeEnable()" checked>
                                  <label class="btn btn-outline-primary" for="autosize_radio2">Off</label>
                                </div>
                              </div>
                            </div>
                            <div class="row sidebar-row vertical-align row-bold">
                              <div class="col-xs-4 text-left" id="clip_min">0%</div>
                              <div class="col-xs-4 text-center">Size</div>
                              <div class="col-xs-4 text-right" id="clip_max">100%</div>
                            </div>
                            <div class="row sidebar-row sidebar-row-full">
                              <div class="col-xs12 range-col">
                                <input id="size_range"
                                  type="text" value="" data-slider-id="size-range"
                                  data-slider-min="0" data-slider-max="200"
                                  data-slider-step="1" data-slider-value="100"
                                />
                              </div>
                            </div>
                            <table>
                              <tr>
                                <td>
                                  Dataset:&nbsp;
                                </td>
                                <td>
                                  <div class="row sidebar-row vertical-align">
                                    <div class="col-xs-7">
                                      <select class="form-control" id="lv_dataset_select" onchange="lv_dataset_changed(this.value)">
                                        <option selected="selected" value="raw_frames">raw_frames</option>
                                        <option value="processed_frames">processed_frames</option>
                                        <option value="summed_images">summed_images</option>
                                      </select>
                                    </div>
                                  </div>
                                </td>
                                <td>
                                  &nbsp;<td><span id="lv-dataset-changed-warning">&nbsp;</span></td>
                                </td>
                              </tr>
                              <tr>
                                <td>
                                  Frame Frequency:&nbsp;
                                </td>
                                <td>
                                  <div class="text-columns">
                                    <input type="text" id="frame-frequency-text" onChange='frame_frequency_changed()' value="50">
                                  </div>
                                </td>
                                <td>
                                  &nbsp;<td><span id="frame-frequency-warning">&nbsp;</span></td>
                                </td>
                              </tr>
                              <tr>
                                <td>
                                  Per Second:&nbsp;
                                </td>
                                <td>
                                  <div class="text-columns">
                                    <input type="text" id="per-second-text" onChange='per_second_changed()' value="0">
                                  </div>
                                </td>
                                <td>
                                  &nbsp;<td><span id="per-second-warning">&nbsp;</span></td>
                                </td>
                              </tr>

                            </table>
                            <table>
                              <tr>
                                <td>
                                  <th>Summed Image&nbsp;</th>
                                </td>
                              </tr>
                              <tr>
                                <td>
                                  Threshold Lower:&nbsp;
                                </td>
                                <td>
                                  <div class="text-columns">
                                    <input type="text" id="threshold-lower-text" onChange='threshold_lower_changed()' value="0">
                                  </div>
                                </td>
                                <td>
                                  &nbsp;<td><span id="threshold-lower-warning">&nbsp;</span></td>
                                </td>
                              </tr>
                              <tr>
                                <td>
                                  Threshold Upper:&nbsp;
                                </td>
                                <td>
                                  <div class="text-columns">
                                    <input type="text" id="threshold-upper-text" onChange='threshold_upper_changed()' value="4400">
                                  </div>
                                </td>
                                <td>
                                  &nbsp;<td><span id="threshold-upper-warning">&nbsp;</span></td>
                                </td>
                              </tr>
                              <tr>
                                <td>
                                  Image Frequency:&nbsp;
                                </td>
                                <td>
                                  <div class="text-columns">
                                    <input type="text" id="image-frequency-text" onChange='image_frequency_changed()' value="1">
                                  </div>
                                </td>
                                <td>
                                  &nbsp;<td><span id="image-frequency-warning">&nbsp;</span></td>
                                </td>
                              </tr>

                            </table>

                          </div> <!-- sidebar-nav-fixed -->
                        </div> <!-- col-sm-8 -->

                      </div> <!-- row fluid-row -->
                    </div> <!-- container-fluid-->

                  </div> <!-- "main-container" -->
                </div> <!-- col-sm-6 -->

              </div>  <!-- class="row contflex">  -->
            </div>  <!-- class="col-xl-5 col-lg-5 col-md-5 col-sm-11 card">  -->

            <div class="col-xl-5 col-lg-5 col-md-5 col-sm-11 card">
              <p style="text-align:center; font-weight:bold; ; font-size:1.1em;">Raw Data Preview</p>
              <div id="liveview_container" class="odin-server live-image">
                <img id='liveview_image' src='/api/0.1/live_view/image' data-src='/api/0.1/live_view/image' load="resizeImage()">
              </div>
            </div>

          </div>  <!-- class="row contflex row-cols-1 row-cols-md-2 g-4">  -->

        </div>  <!-- class="container-fluid"-->
      </div> <!-- id="visualisation" -->

      <!-- <div class="tab-pane fade show active" id="processing" role="tabpanel"> --> <!-- id="processing" -->
      <div class="tab-pane fade" id="processing" role="tabpanel"> <!-- id="processing" -->

        <div class="container-fluid">
          <table>
            <tr>
              <th>Datasets&nbsp;</th>
            </tr>
            <tr>
              <td></td>
              <td>  
                Raw Data&nbsp;
              </td>
              <td>
                <div class="row sidebar-row vertical-align">
                  <div class="col-xs-7">
                    <!-- <input type="checkbox" accesskey="w" id='rawDataButton' name="raw_data_enable" data-size="small"> -->
                    <div class="btn-group" role="group" aria-label="Basic radio toggle button group">
                      <input type="radio" class="btn-check" name="raw_data_radio" accesskey="w" id="raw_data_radio1" autocomplete="off" onclick="changeRawDataEnable()">
                      <label class="btn btn-outline-primary" for="raw_data_radio1">On</label>
                      <input type="radio" class="btn-check" name="raw_data_radio" id="raw_data_radio2" autocomplete="off" onclick="changeRawDataEnable()" checked>
                      <label class="btn btn-outline-primary" for="raw_data_radio2">Off</label>
                    </div>
                  </div>
                </div>
              </td>
            </tr>
            <tr>
              <td></td>
              <td>
                Processed Data&nbsp;
              </td>
              <td>
                <div class="row sidebar-row vertical-align">
                  <div class="col-xs-7">
                    <!-- <input type="checkbox" accesskey="p" id='processedDataButton' name="processed_data_enable" data-size="small"> -->
                    <div class="btn-group" role="group" aria-label="Basic radio toggle button group">
                      <input type="radio" class="btn-check" name="processed_data_radio" accesskey="p" id="processed_data_radio1" autocomplete="off" onclick="changeProcessedDataEnable()">
                      <label class="btn btn-outline-primary" for="processed_data_radio1">On</label>
                      <input type="radio" class="btn-check" name="processed_data_radio" id="processed_data_radio2" autocomplete="off" onclick="changeProcessedDataEnable()" checked>
                      <label class="btn btn-outline-primary" for="processed_data_radio2">Off</label>
                    </div>
                  </div>
                </div>
              </td>
            </tr>
            <tr>  
              <th>Threshold&nbsp;</th>
            </tr>
            <tr>
              <td></td>
              <td>
                Mode:&nbsp;
              </td>
              <td>
                <select class="double-width" id="threshold-mode-text" onchange="threshold_mode_changed(this.value)">
                  <option value="filename">filename</option>
                  <option selected="selected" value="value">value</option>
                  <option value="none">none</option>
                </select>
              </td>
              <td></td> <!-- Leave column blank-->
              <td>
                &nbsp;<span id="threshold-mode-warning">&nbsp;</span>
              </td>
            </tr>
            <tr>  
              <td></td>
              <td>  
                Filename:&nbsp;
              </td>
              <td>
                <div class="text-characters">
                  <input type="text" id="threshold-filename-text" onChange='threshold_filename_changed()' size="42" value="data/config/thresh_2018_01_001_400V_20C.txt">
                </div>
              </td>
              <td>
              </td>
              <td>
              </td>
              <td>
                &nbsp;<span id="threshold-filename-warning">&nbsp;</span>
              </td>
            </tr>
            <tr>
              <td></td>
              <td>  
                Value:&nbsp;
              </td>
              <td>  
                <div class="text-integer">
                  <input type="text" id="threshold-value-text" onChange='threshold_value_changed()' size="3" value="120">
                </div>
              </td>
              <td>
                &nbsp;<span id="threshold-value-warning">&nbsp;</span>
              </td>
            </tr>
            <tr>
              <th>Next Frame&nbsp;</th>
              <td></td>
              <td>
                <div class="row sidebar-row vertical-align">
                  <div class="col-xs-7">
                    <!-- <input type="checkbox" name="next_frame_enable" data-size="small"> -->
                    <div class="btn-group" role="group" aria-label="Basic radio toggle button group">
                      <input type="radio" class="btn-check" name="next_frame_radio" id="next_frame_radio1" autocomplete="off" onclick="changeNextFrameEnable()">
                      <label class="btn btn-outline-primary" for="next_frame_radio1">On</label>
                      <input type="radio" class="btn-check" name="next_frame_radio" id="next_frame_radio2" autocomplete="off" onclick="changeNextFrameEnable()" checked>
                      <label class="btn btn-outline-primary" for="next_frame_radio2">Off</label>
                    </div>

                  </div>
                </div>
              </td>
            </tr>
            <tr>
              <th>Calibration&nbsp;</th>
              <td>&nbsp;</td>
              <td>
                <div class="row sidebar-row vertical-align">
                  <div class="col-xs-7">
                    <!-- <input type="checkbox" name="calibration_enable" data-size="small"> -->
                    <div class="btn-group" role="group" aria-label="Basic radio toggle button group">
                      <input type="radio" class="btn-check" name="calibration_radio" id="calibration_radio1" autocomplete="off" onclick="changeCalibrationEnable()">
                      <label class="btn btn-outline-primary" for="calibration_radio1">On</label>
                      <input type="radio" class="btn-check" name="calibration_radio" id="calibration_radio2" autocomplete="off" onclick="changeCalibrationEnable()" checked>
                      <label class="btn btn-outline-primary" for="calibration_radio2">Off</label>
                    </div>
                  </div>
                </div>
              </td>
            </tr>
            <tr>
              <td></td>
              <td>  
                Gradients:&nbsp;
              </td>
              <td>
                <div class="text-characters">
                  <input type="text" id="gradients-filename-text" onChange='gradients_filename_changed()' size="42" value="data/config/m_2018_01_001_400V_20C.txt">
                </div>
              </td>
              <td>
                &nbsp;<td><span id="gradients-filename-warning"></span></td>
              </td>
            </tr>
            <tr>
              <td></td>
              <td>  
                Intercepts:&nbsp;
              </td>
              <td>
                <div class="text-characters">
                  <input type="text" id="intercepts-filename-text" onChange='intercepts_filename_changed()' size="42" value="data/config/c_2018_01_001_400V_20C.txt">
                </div>
              </td>
              <td>
                &nbsp;<td><span id="intercepts-filename-warning">&nbsp;</span></td>
              </td>
            </tr>
            <tr>
              <th>Charged Sharing&nbsp;</th>
            </tr>
            <tr>
              <td></td>
              <td>
                Mode:&nbsp;
              </td>
              <!-- <td></td> -->
              <td>
                <!-- Set Charged Sharing algorithm -->
                <input type="button" class="btn btn-primary fixed-width" id='noneButton' name="b1" data-size="small" value="None" onclick="setCS(event)" style="background-color:#0000FF">
                <input type="button" class="btn btn-primary fixed-width" id='addButton' name="b2" data-size="small" value="Add" onclick="setCS(event)">
                <input type="button" class="btn btn-primary fixed-width" id='disButton' name="b3" data-size="small" value="Dis" onclick="setCS(event)">            
              </td>
            </tr>
            <tr>
              <td></td>
              <td>
                Pixel Grid Size:&nbsp;&nbsp;&nbsp;
              </td>
              <td>
                <div class="text-columns">
                  <input type="text" id="pixel-grid-size-text" onChange='pixel_grid_size_changed()' size="3" value="3">
                </div>
              </td>
              <td>
                &nbsp;<td><span id="pixel-grid-size-warning">&nbsp;</span></td>
              </td>
            </tr>
            <tr>  
              <th>Histogram&nbsp;</th>
              <td>  
              </td>
            </tr>
            <tr>
              <td></td>
              <td>
                <div id="bin_start">Bin Start: [ADU]&nbsp;</div>
              </td>
              <td>
                <div class="text-columns">
                  <input type="text" id="bin-start-text" onChange='bin_start_changed()' size="3" value="0" size="8">
                </div>
              </td>
              <td>
                &nbsp;<td><span id="bin-start-warning">&nbsp;</span></td>
              </td>
            </tr>
            <tr>
              <td></td>
              <td>
                <div id="bin_end">Bin End: [ADU]&nbsp;</div>
              </td>
              <td>
                <div class="text-columns">
                  <input type="text" id="bin-end-text" onChange='bin_end_changed()' size="3" value="8000" size="8">
                </div>
              </td>
              <td></td>
              <td>
                &nbsp;<td><span id="bin-end-warning">&nbsp;</span></td>
              </td>
            </tr>
            <tr>
              <td></td>
              <td> 
                <div id="bin_width">Bin Width: [ADU]&nbsp;</div>
              </td>
              <td> 
                <div class="text-columns">
                  <input type="text" id="bin-width-text" onChange='bin_width_changed()' size="3" value="10" size="8">
                </div>
              </td>
              <td>
                &nbsp;<td><span id="bin-width-warning">&nbsp;</span></td>
              </td>
            </tr>
            <tr>
              <td>
                &nbsp;
              </td>
              <td></td>
              <td>
                <input type="button" onclick="applyButtonClicked()" accesskey="y" class="btn btn-primary double-width" id='applyButton' data-size="small" value="Apply All">
              </td>
            </tr>
          </table>
        </div><!-- container fluid-container -->
      </div>  <!-- id="processing" -->

      <div class="tab-pane fade" id="health" role="tabpanel">
      <!-- <div class="tab-pane fade show active" id="health" role="tabpanel"> -->

        <div class="container-fluid">
          <div class="row contflex row-cols-1 row-cols-md-2 g-4">

            <div class="col-xl-5 col-lg-5 col-md-5 col-sm-11 card"> <!-- Begin: First row, first column -->
              <div class="row">
                <p class="lead text-center">Statistics</p>
              </div>
              <div class="row contflex">
                <div class="col-md-11">
                  <table class="table table-striped" style="width=100%">
                      <thead>
                        <tr>
                          <th>Measure</th>
                          <th>Value</th>
                        </tr>
                      </thead>
                      <tbody>
                        <tr>
                          <td>Frame rate</td>
                          <td><span id="frame_rate" style="float:right">&nbsp;</span></td>
                        </tr>
                        <tr>
                          <td>Acquire time</td>
                          <td><span id="acquire_time" style="float:right">&nbsp;</span></td>
                        </tr>
                        <tr>
                          <td>FEM packets_lost</td>
                          <td><span id="fem_packets_lost" style="float:right">&nbsp;</span></td>
                        </tr>
                        <tr>
                          <td>FR packets_lost</td>
                          <td><span id="packets_lost" style="float:right">&nbsp;</span></td>
                        </tr>
                        <tr>
                          <td>Buffers empty</td>
                          <td><span id="buffers_empty" style="float:right">&nbsp;</span></td>
                        </tr>
                        <tr>
                          <td>Buffers mapped</td>
                          <td><span id="buffers_mapped" style="float:right">&nbsp;</span></td>
                        </tr>
                      </tbody>
                  </table>
                  <table class="table table-striped" style="width=100%">
                    <thead>
                      <tr>
                        <th>Frame Receiver</th>
                        <th>Packets</th>
                      </tr>
                    </thead>
                    <tbody>
                      <tr>
                        <td>Received</td>
                        <td><span id="frames_received" style="float:right">&nbsp;</span></td>
                      </tr>
                      <tr>
                        <td>Released</td>
                        <td><span id="frames_released" style="float:right">&nbsp;</span></td>
                      </tr>
                      <tr>
                        <td>Dropped</td>
                        <td><span id="frames_dropped" style="float:right">&nbsp;</span></td>
                      </tr>
                      <tr>
                        <td>Timed out</td>
                        <td><span id="frames_timedout" style="float:right">&nbsp;</span></td>
                      </tr>
                    </tbody>
                  </table>
                </div>
              </div>
            </div> <!-- col-xl-5 col-lg-5 col-md-5 col-sm-11 card "" -->  <!-- End: First row, first column -->

            <div class="col-xl-5 col-lg-5 col-md-5 col-sm-11 card"> <!-- Begin: First row, second column -->
              <div class="row">
                <p class="lead text-center">DAQ Debug</p>
              </div>
              <div class="row contflex">
                <div class="col-md-11">
                  <table class="table table-striped" style="width=100%">
                    <thead>
                      <tr>
                        <th>Measure</th>
                        <th>Value</th>
                      </tr>
                    </thead>
                    <tbody>
                      <tr>
                        <td>acquire start</td>
                        <td><span id="acquire_start" style="float:right">&nbsp;</span></td>
                      </tr>
                      <tr>
                        <td>acquire stop</td>
                        <td><span id="acquire_stop" style="float:right">&nbsp;</span></td>
                      </tr>
                      <tr>
                        <td>daq start</td>
                        <td><span id="daq_start" style="float:right">&nbsp;</span></td>
                      </tr>
                      <tr>
                        <td>daq stop</td>
                        <td><span id="daq_stop" style="float:right">&nbsp;</span></td>
                      </tr>
                      <tr>
                        <td>fem not busy</td>
                        <td><span id="fem_not_busy" style="float:right">&nbsp;</span></td>
                      </tr>
                      <tr>
                        <td>vsr1_sync</td>
                        <td><span id="vsr1_sync" style="float:right">&nbsp;</span></td>
                      </tr>
                      <tr>
                        <td>vsr2_sync</td>
                        <td><span id="vsr2_sync" style="float:right">&nbsp;</span></td>
                      </tr>
                    </tbody>
                  </table>

                  <table class="overall-table">
                    <tr>
                      <td>
                        <th>(Orphaned)&nbsp;</th>
                      </td>
                    </tr>
                    <tr>
                      <td>
                        Sensors Layout:&nbsp;
                      </td>
                      <td>
                        <select class="double-width" onchange="sensorsLayoutChange(this.value)">
                          <option value="1x1">1x1 (80x80)</option>
                          <option selected="selected" value="2x2">2x2 (160x160)</option>
                          <option value="2x6">2x6 (160x480)</option>
                        </select>
                      </td>
                      <td>
                        &nbsp;<td><span id="sensors-layout-warning">&nbsp;</span></td>
                      </td>
                    </tr>
                  </table>

                </div> <!-- col-md-11 -->
              </div> <!-- row contflex -->
            </div> <!-- col-xl-5 col-lg-5 col-md-5 col-sm-11 card "DAQ DEBUG" -->  <!-- End: First row, second column -->

            <div class="col-xl-5 col-lg-5 col-md-5 col-sm-11 card">  <!-- End: Second row, first column -->
              <div class="row">
                <p class="lead text-center">Environmental Sensors</p>
              </div>
              <div class="row contflex">
                <div class="col-md-11">
                  <table class="table table-striped" style="width=100%">
                    <thead>
                      <tr>
                        <th>VSR1 Sensor</th>
                        <th>Measure</th>
                      </tr>
                    </thead>
                    <tbody>
                      <tr>
                        <td>Ambient</td>
                        <td><span id="vsr1_ambient">&nbsp;</span>C</td>
                      </tr>
                      <tr>
                        <td>Humidity</td>
                        <td><span id="vsr1_humidity">&nbsp;</span>%</td>
                      </tr>
                      <tr>
                        <td>ASIC1</td>
                        <td><span id="vsr1_asic1">&nbsp;</span>C</td>
                      </tr>
                      <tr>
                        <td>ASIC2</td>
                        <td><span id="vsr1_asic2">&nbsp;</span>C</td>
                      </tr>
                      <tr>
                        <td>ADC</td>
                        <td><span id="vsr1_adc">&nbsp;</span>C</td>
                      </tr>
                      <tr>
                        <td>HV</td>
                        <td><span id="vsr1_hv">&nbsp;</span>V</td>
                      </tr>
                    </tbody>
                  </table>
                  <table class="table table-striped" style="width=100%">
                    <thead>
                      <tr>
                        <th>VSR3 Sensor</th>
                        <th>Measure</th>
                      </tr>
                    </thead>
                    <tbody>
                      <tr>
                        <td>Ambient</td>
                        <td><span id="vsr3_ambient">&nbsp;</span>C</td>
                      </tr>
                      <tr>
                        <td>Humidity</td>
                        <td><span id="vsr3_humidity">&nbsp;</span>%</td>
                      </tr>
                      <tr>
                        <td>ASIC1</td>
                        <td><span id="vsr3_asic1">&nbsp;</span>C</td>
                      </tr>
                      <tr>
                        <td>ASIC2</td>
                        <td><span id="vsr3_asic2">&nbsp;</span>C</td>
                      </tr>
                      <tr>
                        <td>ADC</td>
                        <td><span id="vsr3_adc">&nbsp;</span>C</td>
                      </tr>
                      <tr>
                        <td>HV</td>
                        <td><span id="vsr3_hv">&nbsp;</span>V</td>
                      </tr>
                    </tbody>
                  </table>
                  <table class="table table-striped" style="width=100%">
                    <thead>
                      <tr>
                        <th>VSR5 Sensor</th>
                        <th>Measure</th>
                      </tr>
                    </thead>
                    <tbody>
                      <tr>
                        <td>Ambient</td>
                        <td><span id="vsr5_ambient">&nbsp;</span>C</td>
                      </tr>
                      <tr>
                        <td>Humidity</td>
                        <td><span id="vsr5_humidity">&nbsp;</span>%</td>
                      </tr>
                      <tr>
                        <td>ASIC1</td>
                        <td><span id="vsr5_asic1">&nbsp;</span>C</td>
                      </tr>
                      <tr>
                        <td>ASIC2</td>
                        <td><span id="vsr5_asic2">&nbsp;</span>C</td>
                      </tr>
                      <tr>
                        <td>ADC</td>
                        <td><span id="vsr5_adc">&nbsp;</span>C</td>
                      </tr>
                      <tr>
                        <td>HV</td>
                        <td><span id="vsr5_hv">&nbsp;</span>V</td>
                      </tr>
                    </tbody>
                  </table>
                </div>
              </div>
            </div> <!-- col-xl-5 col-lg-5 col-md-5 col-sm-11 card "Environmental Sensors" --> <!-- End: Second row, first column -->

            <div class="col-xl-5 col-lg-5 col-md-5 col-sm-11 card"> <!-- Begin: Second row, second column -->
              <div class="row">
                <p class="lead text-center">Environmental Sensors</p>
              </div>
              <div class="row contflex">
                <div class="col-md-11">
                  <table class="table table-striped" style="width=100%">
                    <thead>
                      <tr>
                        <th>VSR2 Sensor</th>
                        <th>Measure</th>
                      </tr>
                    </thead>
                    <tbody>
                      <tr>
                        <td>Ambient</td>
                        <td><span id="vsr2_ambient">&nbsp;</span>C</td>
                      </tr>
                      <tr>
                        <td>Humidity</td>
                        <td><span id="vsr2_humidity">&nbsp;</span>%</td>
                      </tr>
                      <tr>
                        <td>ASIC1</td>
                        <td><span id="vsr2_asic1">&nbsp;</span>C</td>
                      </tr>
                      <tr>
                        <td>ASIC2</td>
                        <td><span id="vsr2_asic2">&nbsp;</span>C</td>
                      </tr>
                      <tr>
                        <td>ADC</td>
                        <td><span id="vsr2_adc">&nbsp;</span>C</td>
                      </tr>
                      <tr>
                        <td>HV</td>
                        <td><span id="vsr2_hv">&nbsp;</span>V</td>
                      </tr>
                    </tbody>
                  </table>
                  <table class="table table-striped" style="width=100%">
                    <thead>
                      <tr>
                        <th>VSR4 Sensor</th>
                        <th>Measure</th>
                      </tr>
                    </thead>
                    <tbody>
                      <tr>
                        <td>Ambient</td>
                        <td><span id="vsr4_ambient">&nbsp;</span>C</td>
                      </tr>
                      <tr>
                        <td>Humidity</td>
                        <td><span id="vsr4_humidity">&nbsp;</span>%</td>
                      </tr>
                      <tr>
                        <td>ASIC1</td>
                        <td><span id="vsr4_asic1">&nbsp;</span>C</td>
                      </tr>
                      <tr>
                        <td>ASIC2</td>
                        <td><span id="vsr4_asic2">&nbsp;</span>C</td>
                      </tr>
                      <tr>
                        <td>ADC</td>
                        <td><span id="vsr4_adc">&nbsp;</span>C</td>
                      </tr>
                      <tr>
                        <td>HV</td>
                        <td><span id="vsr4_hv">&nbsp;</span>V</td>
                      </tr>
                    </tbody>
                  </table>
                  <table class="table table-striped" style="width=100%">
                    <thead>
                      <tr>
                        <th>VSR6 Sensor</th>
                        <th>Measure</th>
                      </tr>
                    </thead>
                    <tbody>
                      <tr>
                        <td>Ambient</td>
                        <td><span id="vsr6_ambient">&nbsp;</span>C</td>
                      </tr>
                      <tr>
                        <td>Humidity</td>
                        <td><span id="vsr6_humidity">&nbsp;</span>%</td>
                      </tr>
                      <tr>
                        <td>ASIC1</td>
                        <td><span id="vsr6_asic1">&nbsp;</span>C</td>
                      </tr>
                      <tr>
                        <td>ASIC2</td>
                        <td><span id="vsr6_asic2">&nbsp;</span>C</td>
                      </tr>
                      <tr>
                        <td>ADC</td>
                        <td><span id="vsr6_adc">&nbsp;</span>C</td>
                      </tr>
                      <tr>
                        <td>HV</td>
                        <td><span id="vsr6_hv">&nbsp;</span>V</td>
                      </tr>
                    </tbody>
                  </table>
                </div>
              </div>
            </div> <!-- col-xl-5 col-lg-5 col-md-5 col-sm-11 card "Environmental Sensors" --> <!-- End: Second row, second column -->
          </div> <!-- row conflex-->
        </div><!-- container fluid-container -->

      </div> <!-- id="health"-->
    </div>  <!-- tab-content -->

<<<<<<< HEAD
    <!-- <script src="js/global-nav.js"></script>
    <script>
        var nav = get_navbar('index.html');
        var demo = document.getElementById('global-nav'); // target element.
        demo.insertAdjacentHTML('beforeend', nav);
    </script> -->

    <!-- jQuery (necessary for Bootstrap's JavaScript plugins) -->
    <!-- <script src="js/jquery-2.2.3.min.js"></script> -->
    <script src="https://code.jquery.com/jquery-2.2.3.min.js"></script>

    <!-- Include all compiled plugins (below), or include individual files as needed -->

    <script src="js/bootstrap-5.1.1-dist/js/bootstrap.min.js"></script>
    <script src="js/bootstrap-switch-4.0.0-alpha.1-dist/bootstrap-switch.min.js"></script>
    <!-- <script src="js/moment.js"></script> -->
    <!-- <script src="js/carrier.js"></script> -->
    <!-- <script src="js/odin_control.js"></script> -->
    <!-- <script src="js/command_sequencer.js"></script> -->

    <!-- Pinched from live_view example.. -->
    <script src="js/bootstrap-slider-10.2.1/js/bootstrap-slider.min.js"></script>
=======
    <script src="js/bootstrap-slider-10.2.1/js/bootstrap-slider.min.js"></script> <!-- Required by live view -->
>>>>>>> 33e1c83e
    <script src='js/live_view.js'></script>
    <script src="js/odin_server.js"></script>
    <script src="js/odin_control.js"></script>
  </body>
</html><|MERGE_RESOLUTION|>--- conflicted
+++ resolved
@@ -6,14 +6,6 @@
     <meta name="viewport" content="width=device-width, initial-scale=1">
     <!-- The above 3 meta tags *must* come first in the head; any other head content must come *after* these tags -->
 
-<<<<<<< HEAD
-    <!-- Bootstrap -->
-    <link href="js/bootstrap-5.1.1-dist/css/bootstrap.min.css" rel="stylesheet">
-    <!-- <link href="js/fontawesome-free-5.15.1-web/css/all.min.css" rel="stylesheet"> -->
-
-    <!-- Things ported from previous design: -->
-=======
->>>>>>> 33e1c83e
     <title>Hexitec Server</title>
 
     <link href="css/odin-server.css" rel="stylesheet">
@@ -1147,32 +1139,7 @@
       </div> <!-- id="health"-->
     </div>  <!-- tab-content -->
 
-<<<<<<< HEAD
-    <!-- <script src="js/global-nav.js"></script>
-    <script>
-        var nav = get_navbar('index.html');
-        var demo = document.getElementById('global-nav'); // target element.
-        demo.insertAdjacentHTML('beforeend', nav);
-    </script> -->
-
-    <!-- jQuery (necessary for Bootstrap's JavaScript plugins) -->
-    <!-- <script src="js/jquery-2.2.3.min.js"></script> -->
-    <script src="https://code.jquery.com/jquery-2.2.3.min.js"></script>
-
-    <!-- Include all compiled plugins (below), or include individual files as needed -->
-
-    <script src="js/bootstrap-5.1.1-dist/js/bootstrap.min.js"></script>
-    <script src="js/bootstrap-switch-4.0.0-alpha.1-dist/bootstrap-switch.min.js"></script>
-    <!-- <script src="js/moment.js"></script> -->
-    <!-- <script src="js/carrier.js"></script> -->
-    <!-- <script src="js/odin_control.js"></script> -->
-    <!-- <script src="js/command_sequencer.js"></script> -->
-
-    <!-- Pinched from live_view example.. -->
-    <script src="js/bootstrap-slider-10.2.1/js/bootstrap-slider.min.js"></script>
-=======
     <script src="js/bootstrap-slider-10.2.1/js/bootstrap-slider.min.js"></script> <!-- Required by live view -->
->>>>>>> 33e1c83e
     <script src='js/live_view.js'></script>
     <script src="js/odin_server.js"></script>
     <script src="js/odin_control.js"></script>
