"""
HexitecFEM for Hexitec ODIN control.

Christian Angelsen, STFC Detector Systems Software Group, 2019.
"""

from __future__ import division
import numpy as np
# Required to convert str to bool:
import distutils.util

import time
from datetime import datetime
import logging
import configparser
import os

# from hexitec.test_ui.RdmaUDP import RdmaUDP
from hexitec.RdmaUDP import RdmaUDP     # Satisfy tox

from socket import error as socket_error
from odin.adapters.parameter_tree import ParameterTree

from tornado.ioloop import IOLoop
from tornado.concurrent import run_on_executor
from concurrent import futures

class HexitecFem():
    """
    Hexitec Fem class. Represents a single FEM-II module.

    Controls and configures each FEM-II module ready for a DAQ via UDP.
    """

    # Thread executor used for functions handling rdma transactions
    thread_executor = futures.ThreadPoolExecutor(max_workers=1)

    OPTIONS = [
        "Sensor_1_1",
        "Sensor_1_2",
        "Sensor_2_1",
        "Sensor_2_2"
    ]

    IMAGE = [
        "LOG HDF5 FILE",
        "LOG BIN FILE",
        "STREAM DATA",
        "NETWORK PACKETS ONLY"
    ]

    READOUTMODE = [
        "SINGLE",
        "2x2"
    ]

    # VSR_ADDRESS = [0x90]
    VSR_ADDRESS = range(0x90, 0x96, 1)

    SENSORS_READOUT_OK = 7

    HEX_ASCII_CODE = [0x30, 0x31, 0x32, 0x33, 0x34, 0x35, 0x36, 0x37, 0x38, 0x39,
                      0x41, 0x42, 0x43, 0x44, 0x45, 0x46]

    DAC_SCALE_FACTOR = 0.732

    SEND_REG_VALUE = 0x40   # Verified to work with F/W UART
    READ_REG_VALUE = 0x41   # Verified to work with F/W UART
    SET_REG_BIT = 0x42      # Tolerated in collect_offsets
    CLR_REG_BIT = 0x43      # Not verified, tolerated in: enable_adc, "Enable Vcal", collect_offsets
    SEND_REG_BURST = 0x44   # Avoid - fills up UART (FIFO?)
    READ_PWR_VOLT = 0x50    # Not used
    WRITE_REG_VAL = 0x53    # Avoid
    WRITE_DAC_VAL = 0x54    # Tolerated in: write_dac_values
    CTRL_ADC_DAC = 0x55     # Tolerated twice in: enable_adc

    # Define timestamp format
    DATE_FORMAT = '%Y%m%d_%H%M%S.%f'

    def __init__(self, parent,
                 server_ctrl_ip_addr='10.0.2.2', camera_ctrl_ip_addr='10.0.2.1',
                 server_data_ip_addr='10.0.4.2', camera_data_ip_addr='10.0.4.1'):
        """
        Initialize the HexitecFem object.

        This constructor initializes the HexitecFem object.
        :param parent: Reference to adapter object
        :param server_ctrl_ip_addr: PC interface for control path
        :param camera_ctrl_ip_addr: FEM interface for control path
        :param server_data_ip_addr: PC interface for data path
        :param camera_data_ip_addr: FEM interface for data path
        """
        # logging.info("server_ctrl_ip_addr={}, camera_ctrl_ip_addr={}".format(server_ctrl_ip_addr, camera_ctrl_ip_addr))
        # logging.info("server_data_ip_addr={}, camera_data_ip_addr={}".format(server_data_ip_addr, camera_data_ip_addr))
        # Give access to parent class (Hexitec)
        self.parent = parent
        self.x10g_rdma = None

        # 10G RDMA IP addresses
        self.server_ctrl_ip_addr = server_ctrl_ip_addr
        self.camera_ctrl_ip_addr = camera_ctrl_ip_addr

        # FPGA base addresses
        self.rdma_addr = {
            "receiver": 0xC0000000,
            "frm_gate": 0xD0000000,
            "reset_monitor": 0x90000000
        }

        self.image_size_x = 0x100
        self.image_size_y = 0x100
        self.image_size_p = 0x8
        self.image_size_f = 0x8

        self.strm_mtu = 8000

        self.vsr_addr = HexitecFem.VSR_ADDRESS[0]

        self.number_frames = 10

        self.hardware_connected = False
        self.hardware_busy = False
        self.ignore_busy = False

        self.health = True

        # Construct path to hexitec source code
        cwd = os.getcwd()
        index = cwd.rfind("control")
        self.base_path = cwd[:index]

        # Variables supporting frames to duration conversion
        self.row_s1 = 135
        self.s1_sph = 1
        self.sph_s2 = 5
        self.frame_rate = 1589.34   # Corresponds to the above three settings
        self.duration = 1
        self.duration_enabled = False
        self.duration_remaining = 0

        self.bias_refresh_interval = 60.0
        self.bias_voltage_refresh = False
        self.time_refresh_voltage_held = 3.0
        self.bias_voltage_settle_time = 2.0

        self.bias_level = 0

        self.vsrs_selected = 0

        # Acquisition completed, note completion timestamp
        self.acquisition_completed = False

        self.debug = False
        # Diagnostics:
        self.exception_triggered = False
        self.successful_reads = 0
        self.acquisition_duration = ""

        self.status_message = ""
        self.status_error = ""
        self.stop_acquisition = False

        self.selected_sensor = HexitecFem.OPTIONS[2]        # "Sensor_2_1"
        self.sensors_layout = HexitecFem.READOUTMODE[1]     # "2x2"

        self.vsr1_ambient = 0
        self.vsr1_humidity = 0
        self.vsr1_asic1 = 0
        self.vsr1_asic2 = 0
        self.vsr1_adc = 0
        self.vsr1_hv = 0
        self.vsr1_sync = -1

        self.vsr2_ambient = 0
        self.vsr2_humidity = 0
        self.vsr2_asic1 = 0
        self.vsr2_asic2 = 0
        self.vsr2_adc = 0
        self.vsr2_hv = 0
        self.vsr2_sync = -1

        self.vsr3_ambient = 0
        self.vsr3_humidity = 0
        self.vsr3_asic1 = 0
        self.vsr3_asic2 = 0
        self.vsr3_adc = 0
        self.vsr3_hv = 0
        self.vsr3_sync = -1

        self.vsr4_ambient = 0
        self.vsr4_humidity = 0
        self.vsr4_asic1 = 0
        self.vsr4_asic2 = 0
        self.vsr4_adc = 0
        self.vsr4_hv = 0
        self.vsr4_sync = -1

        self.vsr5_ambient = 0
        self.vsr5_humidity = 0
        self.vsr5_asic1 = 0
        self.vsr5_asic2 = 0
        self.vsr5_adc = 0
        self.vsr5_hv = 0
        self.vsr5_sync = -1

        self.vsr6_ambient = 0
        self.vsr6_humidity = 0
        self.vsr6_asic1 = 0
        self.vsr6_asic2 = 0
        self.vsr6_adc = 0
        self.vsr6_hv = 0
        self.vsr6_sync = -1

        # TODO: Placeholder, not yet implemented in hardware
        self.hv_bias_enabled = False

        self.read_firmware_version = True
        self.firmware_date = "N/A"
        self.firmware_time = "N/A"

        # Variables supporting handling of ini-style hexitec config file
        self.hexitec_config = "(Blank)"
        self.hexitec_parameters = {}

        self.acquire_start_time = ""
        self.acquire_stop_time = ""
        self.acquire_time = 0.0
        self.acquire_timestamp = 0
        self.offsets_timestamp = 0

        self.environs_in_progress = False

        # Simulate (for now) whether Hardware finished sending data
        self.all_data_sent = 0

        param_tree_dict = {
            "diagnostics": {
                "successful_reads": (lambda: self.successful_reads, None),
                "acquire_start_time": (lambda: self.acquire_start_time, None),
                "acquire_stop_time": (lambda: self.acquire_stop_time, None),
                "acquire_time": (lambda: self.acquire_time, None),
            },
            "offsets_timestamp": (lambda: self.offsets_timestamp, None),
            "hv_bias_enabled": (lambda: self.hv_bias_enabled, None),
            "debug": (self.get_debug, self.set_debug),
            "all_data_sent": (lambda: self.all_data_sent, self.set_all_data_sent),
            "frame_rate": (lambda: self.frame_rate, None),
            "health": (lambda: self.health, None),
            "status_message": (self._get_status_message, None),
            "status_error": (self._get_status_error, None),
            "number_frames": (self.get_number_frames, self.set_number_frames),
            "duration": (self.get_duration, self.set_duration),
            "duration_remaining": (lambda: self.duration_remaining, None),
            "hexitec_config": (lambda: self.hexitec_config, self._set_hexitec_config),
            "read_sensors": (None, self.read_sensors),
            "environs_in_progress": (lambda: self.environs_in_progress, None),
            "hardware_connected": (lambda: self.hardware_connected, None),
            "hardware_busy": (lambda: self.hardware_busy, None),
            "firmware_date": (lambda: self.firmware_date, None),
            "firmware_time": (lambda: self.firmware_time, None),
            "vsr1_sync": (lambda: self.vsr1_sync, None),
            "vsr2_sync": (lambda: self.vsr2_sync, None),
            "vsr3_sync": (lambda: self.vsr1_sync, None),
            "vsr4_sync": (lambda: self.vsr2_sync, None),
            "vsr5_sync": (lambda: self.vsr1_sync, None),
            "vsr6_sync": (lambda: self.vsr2_sync, None),
            "vsr1_sensors": {
                "ambient": (lambda: self.vsr1_ambient, None),
                "humidity": (lambda: self.vsr1_humidity, None),
                "asic1": (lambda: self.vsr1_asic1, None),
                "asic2": (lambda: self.vsr1_asic2, None),
                "adc": (lambda: self.vsr1_adc, None),
                "hv": (lambda: self.vsr1_hv, None),
            },
            "vsr2_sensors": {
                "ambient": (lambda: self.vsr2_ambient, None),
                "humidity": (lambda: self.vsr2_humidity, None),
                "asic1": (lambda: self.vsr2_asic1, None),
                "asic2": (lambda: self.vsr2_asic2, None),
                "adc": (lambda: self.vsr2_adc, None),
                "hv": (lambda: self.vsr2_hv, None),
            },
            "vsr3_sensors": {
                "ambient": (lambda: self.vsr3_ambient, None),
                "humidity": (lambda: self.vsr3_humidity, None),
                "asic1": (lambda: self.vsr3_asic1, None),
                "asic2": (lambda: self.vsr3_asic2, None),
                "adc": (lambda: self.vsr3_adc, None),
                "hv": (lambda: self.vsr3_hv, None),
            },
            "vsr4_sensors": {
                "ambient": (lambda: self.vsr4_ambient, None),
                "humidity": (lambda: self.vsr4_humidity, None),
                "asic1": (lambda: self.vsr4_asic1, None),
                "asic2": (lambda: self.vsr4_asic2, None),
                "adc": (lambda: self.vsr4_adc, None),
                "hv": (lambda: self.vsr4_hv, None),
            },
            "vsr5_sensors": {
                "ambient": (lambda: self.vsr5_ambient, None),
                "humidity": (lambda: self.vsr5_humidity, None),
                "asic1": (lambda: self.vsr5_asic1, None),
                "asic2": (lambda: self.vsr5_asic2, None),
                "adc": (lambda: self.vsr5_adc, None),
                "hv": (lambda: self.vsr5_hv, None),
            },
            "vsr6_sensors": {
                "ambient": (lambda: self.vsr6_ambient, None),
                "humidity": (lambda: self.vsr6_humidity, None),
                "asic1": (lambda: self.vsr6_asic1, None),
                "asic2": (lambda: self.vsr6_asic2, None),
                "adc": (lambda: self.vsr6_adc, None),
                "hv": (lambda: self.vsr6_hv, None),
            }
        }
        self.waited = 0.0

        self.param_tree = ParameterTree(param_tree_dict)
        # Track any readback inaccurate value(s)
        self.error_list = []
        self.error_count = 0

    def __del__(self):
        """Ensure rdma connection closed."""
        if self.x10g_rdma is not None:
            self.x10g_rdma.close()

    def connect(self, bDebug=False):
        """Set up hardware connection."""
        try:
<<<<<<< HEAD
            self.x10g_rdma = RdmaUDP(self.server_ctrl_ip_addr, 61649,
                                     self.camera_ctrl_ip_addr, 61648,
                                     9000, 0.5, self.debug, unique_cmd_no=False)
=======
            self.x10g_rdma = RdmaUDP(self.server_ctrl_ip_addr, 61650,
                                     self.server_ctrl_ip_addr, 61651,
                                     self.camera_ctrl_ip_addr, 61650,
                                     self.camera_ctrl_ip_addr, 61651,
                                     2000000, 9000)
>>>>>>> 0d3d5a59
            self.x10g_rdma.setDebug(False)
            self.x10g_rdma.ack = False  # True
        except socket_error as e:
            raise socket_error("Failed to setup Control connection: %s" % e)
        return

    @run_on_executor(executor='thread_executor')
    def read_sensors(self, msg=None):
        """Read environmental sensors and updates parameter tree with results."""
        try:
            self.environs_in_progress = True
            self.parent.software_state = "Environs"
            # Note once, when firmware was built
            if self.read_firmware_version:
                fw_date = self.x10g_rdma.read(0x8008, burst_len=1, comment='FIRMWARE DATE')
                fw_time = self.x10g_rdma.read(0x800C, burst_len=1, comment='FIRMWARE TIME')
                fw_date = fw_date[0]
                fw_time = fw_time[0]
                fw_time = "{0:06X}".format(fw_time)
                fw_date = "{0:08X}".format(fw_date)
                year = fw_date[0:4]    # year
                month = fw_date[4:6]    # month
                day = fw_date[6:8]    # day
                self.firmware_date = "{0:.2}/{1:.2}/{2:.4}".format(day, month, year)
                self.firmware_time = "{0:.2}:{1:.2}:{2:.4}".format(fw_time[0:2], fw_time[2:4], fw_time[4:6])
                self.read_firmware_version = False
            # beginning = time.time()
            vsr = self.vsr_addr
            for VSR in self.VSR_ADDRESS:
                self.vsr_addr = VSR
                self.read_temperatures_humidity_values()
                self.read_pwr_voltages()  # pragma: no cover
            self.vsr_addr = vsr  # pragma: no cover
            # ending = time.time()
            # print(" Environmental data took: {}".format(ending - beginning))
            self.parent.software_state = "Idle"
        except HexitecFemError as e:
            self._set_status_error("Failed to read sensors: %s" % str(e))
            logging.error("%s" % str(e))
        except Exception as e:
            self._set_status_error("Uncaught Exception; Reading sensors failed: %s" % str(e))
            logging.error("%s" % str(e))
        self.environs_in_progress = False

    def disconnect(self):
        """Disconnect hardware connection."""
        self.x10g_rdma.close()

    def cleanup(self):
        """Cleanup connection."""
        self.disconnect()

    # def frame_gate_trigger(self):
    #     """Reset monitors, pulse frame gate."""
    #     # the reset of monitors suggested by Rob:
    #     self.x10g_rdma.write(self.rdma_addr["reset_monitor"] + 0, 0x0, burst_len=1, comment='reset monitor off')
    #     self.x10g_rdma.write(self.rdma_addr["reset_monitor"] + 0, 0x1, burst_len=1, comment='reset monitor on')
    #     self.x10g_rdma.write(self.rdma_addr["reset_monitor"] + 0, 0x0, burst_len=1, comment='reset monitor off')

    #     self.x10g_rdma.write(self.rdma_addr["frm_gate"] + 0, 0x0, burst_len=1, comment='frame gate trigger off')
    #     self.x10g_rdma.write(self.rdma_addr["frm_gate"] + 0, 0x1, burst_len=1, comment='frame gate trigger on')
    #     self.x10g_rdma.write(self.rdma_addr["frm_gate"] + 0, 0x0, burst_len=1, comment='frame gate trigger off')

    # def frame_gate_settings(self, frame_number, frame_gap):
    #     """Set frame gate settings."""
    #     self.x10g_rdma.write(self.rdma_addr["frm_gate"] + 1, frame_number, burst_len=1,
    #                          comment='frame gate frame number')
    #     self.x10g_rdma.write(self.rdma_addr["frm_gate"] + 2, frame_gap, burst_len=1, comment='frame gate frame gap')

    def _get_status_message(self):
        return self.status_message

    def _set_status_message(self, message):
        self.status_message = message

    def _get_status_error(self):
        return self.status_error

    def _set_status_error(self, error):
        self.health = True if error == "" else False
        self.status_error = str(error)

    def set_duration_enable(self, duration_enabled):
        """Set duration (enable) or number of frames (disable)."""
        self.duration_enabled = duration_enabled

    def get_number_frames(self):
        """Get number of frames."""
        return self.number_frames

    def set_number_frames(self, frames):
        """Set number of frames, initialise frame_rate if not set."""
        if self.frame_rate == 0:
            self.calculate_frame_rate()
        # print("\n\tfem.set_number_frames({}) > number_frames {} duration {}\n".format(frames, self.number_frames, self.number_frames / self.frame_rate))
        if self.number_frames != frames:
            self.number_frames = frames
            self.duration = self.number_frames / self.frame_rate
            self.parent.set_duration(self.duration)

    def get_duration(self):
        """Set acquisition duration."""
        return self.duration

    def set_duration(self, duration):
        """Set duration, calculate frames to acquire using frame rate."""
        if self.frame_rate == 0:
            self.calculate_frame_rate()
        # print("\n\tfem.set_duration({}) frames {}\n".format(duration, self.duration * self.frame_rate))
        self.duration = duration
        frames = self.duration * self.frame_rate
        self.number_frames = int(round(frames))

    def get_health(self):
        """Get FEM health status."""
        return self.health

    def _start_polling(self):  # pragma: no cover
        # TODO: Still need IOLoop call if sensor polling is scrapped
        # IOLoop.instance().call_later(4.0, self.poll_sensors)  # If polling env data
        IOLoop.instance().add_callback(self.poll_sensors)   # Not polling sensors

    #TODO: redundant ?
    def poll_sensors(self):
        """Poll hardware while connected but not busy initialising, collecting offsets, etc."""
        # if self.hardware_connected and (self.hardware_busy is False):
            # self.read_sensors()
            # print(" * poll_sensors() not reading sensors *")
        IOLoop.instance().call_later(3.0, self.poll_sensors)

    # @run_on_executor(executor='thread_executor')
    def connect_hardware(self, msg=None):
        """Establish Hardware connection."""
        try:
            if self.hardware_connected:
                raise HexitecFemError("Connection already established")
            else:
                self._set_status_error("")
            self.hardware_busy = True
            self.power_up_modules()
        except HexitecFemError as e:
            self._set_status_error("%s" % str(e))
            self._set_status_message("Is the camera powered?")
            logging.error("%s" % str(e))
        except Exception as e:
            error = "Uncaught Exception; Camera connection: %s" % str(e)
            self._set_status_error(error)
            logging.error("Camera connection: %s" % str(e))
            # Cannot raise error beyond current thread

    def power_up_modules(self):
        """Power up and enable VSRs."""
        try:
            self.connect()
            self.hardware_connected = True
            self._set_status_message("Camera connected.")
            logging.debug("UDP connection established")
            # Power up VSRs
            self.x10g_rdma.enable_all_vsrs()
            expected_value = self.vsrs_selected
            read_value = self.x10g_rdma.power_status()
            # Ensure selected VSR(s) were switched on
            read_value = read_value & expected_value
            if (read_value == expected_value):
                logging.debug(" Power OK: 0x{0:08X}".format(read_value))
            else:
                message = "Expected 0x{0:02X} not 0x{1:02X}".format(expected_value, read_value)
                logging.error("Not all VSRs powered up, {}".format(message))
                raise HexitecFemError("Powering VSRs Error, {}".format(message))
            # Switch HV on
            self.x10g_rdma.enable_all_hvs()
            expected_value = (self.vsrs_selected << 8) | self.vsrs_selected
            read_value = self.x10g_rdma.power_status()
            read_value = read_value & expected_value
            if (read_value == expected_value):
                logging.debug(" HV OK: 0x{0:08X}".format(read_value))
            else:
                message = "Expected 0x{0:02X} not 0x{1:02X}".format(expected_value, read_value)
                logging.error("Not all VSRs' HV on, {}".format(message))
                raise HexitecFemError("VSR(s) HV Error, {}".format(message))
            # print("\n FAKE initialisation\n")
            powering_delay = 10  # 1
            logging.debug("VSRs enabled; Waiting {} seconds".format(powering_delay))
            self._set_status_message("Waiting {} seconds (VSRs booting)".format(powering_delay))
            IOLoop.instance().call_later(powering_delay, self.cam_connect)
        except socket_error as e:
            self.hardware_connected = False
            self.hardware_busy = False
            raise HexitecFemError(e)

    def initialise_hardware(self, msg=None):
        """Initialise sensors, load enables, etc to initialise both VSR boards."""
        try:
            if self.hardware_connected is not True:
                raise HexitecFemError("No connection established")
            if self.hardware_busy:
                raise HexitecFemError("Can't initialise, Hardware busy")
            else:
                self._set_status_error("")
            self.hardware_busy = True
            self.parent.software_state = "Initialising"
            self.initialise_system()
        except HexitecFemError as e:
            self._set_status_error("Failed to initialise camera: %s" % str(e))
            logging.error("%s" % str(e))
        except Exception as e:
            self._set_status_error("Uncaught Exception; Camera initialisation failed: %s" % str(e))
            logging.error("%s" % str(e))

    def collect_data(self, msg=None):
        """Acquire data from camera."""
        try:
            if self.hardware_connected is not True:
                raise HexitecFemError("No connection established")
            if self.hardware_busy and (self.ignore_busy is False):
                raise HexitecFemError("Hardware sensors busy initialising")
            else:
                self._set_status_error("")
            # Clear ignore_busy if set
            if self.ignore_busy:
                self.ignore_busy = False
            self.hardware_busy = True
            self.parent.software_state = "Acquiring"
            self._set_status_message("Acquiring data..")
            print("\n fem.collect_data()")
            self.acquire_data()
        except HexitecFemError as e:
            self._set_status_error("Failed to collect data: %s" % str(e))
            logging.error("%s" % str(e))
        except Exception as e:
            self._set_status_error("Uncaught Exception; Data collection failed: %s" % str(e))
            logging.error("%s" % str(e))

    def disconnect_hardware(self, msg=None):
        """Disconnect camera."""
        try:
            if self.hardware_connected is False:
                raise HexitecFemError("No connection to disconnect")
            else:
                self._set_status_error("")
            # Stop acquisition if it's hung
            if self.hardware_busy:
                self.stop_acquisition = True
            self.hardware_connected = False
            self._set_status_message("Disconnecting camera..")
            self.cam_disconnect()
            self._set_status_message("Camera disconnected")
            self.parent.software_state = "Disconnected"
        except HexitecFemError as e:
            self._set_status_error("Failed to disconnect: %s" % str(e))
            logging.error("%s" % str(e))
        except Exception as e:
            self._set_status_error("Uncaught Exception; Disconnection failed: %s" % str(e))
            logging.error("%s" % str(e))

    def set_debug(self, debug):
        """Set debug messages on or off."""
        self.debug = debug

    def set_all_data_sent(self, all_data_sent):
        """Set whether all data has been sent (hardware simulation)."""
        self.all_data_sent = all_data_sent
        # print("\n self.all_data_sent ({}) = all_data_sent ({})\n".format(self.all_data_sent, all_data_sent))

    def get_debug(self):
        """Get debug messages status."""
        return self.debug

    def send_cmd(self, cmd):
        """Send a command string to the microcontroller."""
        # print("Send to UART: {}  ({})".format(' '.join("0x{0:02X}".format(x) for x in cmd), cmd))
        self.x10g_rdma.uart_tx(cmd)

    def read_response(self):
        """Read a VSR's microcontroller response, passed on by the FEM."""
        counter = 0
        rx_pkt_done = 0
        while not rx_pkt_done:
            uart_status, tx_buff_full, tx_buff_empty, rx_buff_full, rx_buff_empty, rx_pkt_done = self.x10g_rdma.read_uart_status()
            counter += 1
            # if counter % 100 == 0:
            #     print("{0:05} UART: {1:08X} tx_buff_full: {2:0X} tx_buff_empty: {3:0X} rx_buff_full: {4:0X} rx_buff_empty: {5:0X} rx_pkt_done: {6:0X}".format(
            #         counter, uart_status, tx_buff_full, tx_buff_empty, rx_buff_full, rx_buff_empty, rx_pkt_done))
            if counter == 15001:
                logging.error("read_response, UART timed out")
                raise HexitecFemError("UART read timed out")
        # print("{0:05} UART: {1:08X} tx_buff_full: {2:0X} tx_buff_empty: {3:0X} rx_buff_full: {4:0X} rx_buff_empty: {5:0X} rx_pkt_done: {6:0X}".format(
        #     counter, uart_status, tx_buff_full, tx_buff_empty, rx_buff_full, rx_buff_empty, rx_pkt_done))

        response = self.x10g_rdma.uart_rx(0x0)
        # print("R: {}.  ({}). {}".format(' '.join("0x{0:02X}".format(x) for x in response), response, counter))
        return response

    def cam_connect(self):
        """Send init command(s) to VSRs."""
        try:
            self.send_cmd([0xFF, 0xE3])
            logging.debug("Init modules (Sent 0xE3)")
            self._set_status_message("Waiting 5 seconds (VSRs initialising)")
            IOLoop.instance().call_later(5, self.cam_connect_completed)
            # IOLoop.instance().call_later(0.5, self.cam_connect_completed)
        except socket_error as e:
            self.hardware_connected = False
            self.hardware_busy = False
            raise HexitecFemError(e)

    def cam_connect_completed(self):
        """Complete VSRs boot up."""
        try:
            self._set_status_message("VSRs booted")
            logging.debug("Modules Enabled")
        except socket_error as e:
            self.hardware_connected = False
            raise HexitecFemError(e)
        self.hardware_busy = False
        self.parent.software_state = "Idle"

        # Start polling thread (connect successfully set up)
        if len(self.status_error) == 0:
            self._start_polling()

    def cam_disconnect(self):
        """Send commands to disconnect camera."""
        self.hardware_connected = False
        try:
            self.send_cmd([0xFF, 0xE2])
            logging.debug("Modules Disabled")
            self.disconnect()
            logging.debug("Camera is Disconnected")
        except socket_error as e:
            logging.error("Unable to disconnect camera: %s" % str(e))
            raise HexitecFemError(e)
        except AttributeError as e:
            logging.error("Unable to disconnect camera: %s" % "No active connection")
            raise HexitecFemError("%s; %s" % (e, "No active connection"))

    def print_firmware_info(self):  # pragma: no cover
        """Print info on loaded firmware.

        0x80: F/W customer ID
        0x81: F/W Project ID
        0x82: F/W Version ID.
        """
        print("__________F/W Customer, Project, and Version IDs__________")
        for index in range(3):
            (vsr2, vsr1) = self.debug_register(0x38, 0x30+index)
            print("   Register 0x8{}, VSR2: {} VSR1: {}".format(index, vsr2, vsr1))
        print("__________________________________________________________")

    # TODO: 2x2 Legacy code, to be reconstructed
    # @run_on_executor(executor='thread_executor')
    def acquire_data(self):  # noqa: C901
        """Acquire data, poll fem for completion and read out fem monitors."""
        # print(" \n fem.acquire_data()")

        logging.info("Initiate Data Capture")
        self.acquire_start_time = '%s' % (datetime.now().strftime(HexitecFem.DATE_FORMAT))

        # TODO: Placeholder for triggering daq right here:

        # How to convert datetime object to float?
        self.acquire_timestamp = time.time()    # Utilised by adapter's watchdog

        self.waited = 0.1
        IOLoop.instance().call_later(0.1, self.check_acquire_finished)

    def check_acquire_finished(self):
        """Check whether all data transferred, until completed or cancelled by user."""
        # print(" \n fem.acquire_data()")
        try:
            delay = 0.10
            reply = 0
            # Stop if user clicked on Cancel button
            if (self.stop_acquisition):
                logging.debug(" -=-=-=- HexitecFem told to cancel acquisition -=-=-=-")
                self.acquire_data_completed()
                return
            else:
                # Temporary hack - Wait until (curl) hardware finished sending data (simulated for now) #
                # reply = self.x10g_rdma.read(0x60000014, burst_len=1, comment='Check data transfer completed?')
                if self.all_data_sent == 0:
                    # print(" *** Awaiting data.. ***")
                    IOLoop.instance().call_later(0.5, self.check_acquire_finished)
                    return
                else:
                    # print(" *** Data Received! ***" )
                    # Original code resumes here: #
                    self.acquire_data_completed()
                    return
                # else:
                #     self.waited += delay
                #     if self.duration_enabled:
                #         self.duration_remaining = round((self.duration - self.waited), 1)
                #         if self.duration_remaining < 0:
                #             self.duration_remaining = 0
                #         # print("\t dur'n_remain'g: {} secs".format(self.duration_remaining))
                #     IOLoop.instance().call_later(delay, self.check_acquire_finished)
                #     return
        except HexitecFemError as e:
            self._set_status_error("Failed to collect data: %s" % str(e))
            logging.error("%s" % str(e))
        except Exception as e:
            self._set_status_error("Uncaught Exception; Data collection failed: %s" % str(e))
            logging.error("%s" % str(e))

        # Acquisition interrupted
        self.acquisition_completed = True

    # TODO: To be expanded
    def acquire_data_completed(self):
        """Reset variables and read out Firmware monitors post data transfer."""
        # print("\n fem.acquire_data_completed()")
        self.acquire_stop_time = '%s' % (datetime.now().strftime(HexitecFem.DATE_FORMAT))

        if self.stop_acquisition:
            logging.info("Cancelling Acquisition..")
            for vsr in self.VSR_ADDRESS:
                self.send_cmd([vsr, 0xE2])
            logging.info("Acquisition cancelled")
            # Reset variables
            self.stop_acquisition = False
            self.hardware_busy = False
            self.acquisition_completed = True
            self._set_status_message("User cancelled collection")
            return
        else:
            waited = str(round(self.waited, 3))
            logging.debug("Capturing {} frames took {} s".format(str(self.number_frames), waited))
            duration = "Requested {} frame(s), took {} seconds".format(self.number_frames, waited)
            self._set_status_message(duration)
            # Save duration to separate parameter tree entry:
            self.acquisition_duration = duration

        logging.debug("Acquisition Completed, enable signal cleared")

        # Fem finished sending data/monitoring info, clear hardware busy
        self.hardware_busy = False

        # Workout exact duration of fem data transmission:
        self.acquire_time = float(self.acquire_stop_time.split("_")[1]) \
            - float(self.acquire_start_time.split("_")[1])
        start_ = datetime.strptime(self.acquire_start_time, HexitecFem.DATE_FORMAT)
        stop_ = datetime.strptime(self.acquire_stop_time, HexitecFem.DATE_FORMAT)
        self.acquire_time = (stop_ - start_).total_seconds()

        # Wrap up by updating GUI

        # Acquisition completed, note completion
        self.acquisition_completed = True
        self.parent.software_state = "Idle"
        # print("\n fem DONE")

    def read_receive_from_all(self, op_command, register_h, register_l):
        """Read and receive from all VSRs."""
        reply = []
        for VSR in self.VSR_ADDRESS:
            self.send_cmd([VSR, op_command, register_h, register_l])
            resp = self.read_response()
            resp = resp[2:-1]
            resp = self.convert_list_to_string(resp)
            reply.append(resp)
        return reply

    def write_receive_to_all(self, op_command, register_h, register_l, value_h, value_l):
        """Write and receive to all VSRs."""
        for VSR in self.VSR_ADDRESS:
            self.send_cmd([VSR, op_command, register_h, register_l, value_h, value_l])
            self.read_response()

    def are_capture_dc_ready(self, vsrs_register_89):
        """Check status of Register 89, bit 0: Capture DC ready."""
        vsrs_ready = True
        for vsr in vsrs_register_89:
            dc_capture_ready = ord(vsr[1]) & 1
            if not dc_capture_ready:
                vsrs_ready = False
        return vsrs_ready

    @run_on_executor(executor='thread_executor')
    def collect_offsets(self):
        """Run collect offsets sequence.

        Stop state machine, gathers offsets, calculats average picture, re-starts state machine.
        """
        try:
            # beginning = time.time()

            if self.hardware_connected is not True:
                raise HexitecFemError("Can't collect offsets while disconnected")
            if self.hardware_busy:
                raise HexitecFemError("Can't collect offsets, Hardware busy")
            else:
                self._set_status_error("")
            self.hardware_busy = True
            self.parent.software_state = "Offsets"

            vsrs_register_24 = self.read_receive_from_all(HexitecFem.READ_REG_VALUE, 0x32, 0x34)
            logging.debug("Reading back register 24; {}".format(vsrs_register_24))

            # 1. System is fully initialised (Done already)

            # 2. Stop the state machine

            self.write_receive_to_all(HexitecFem.CLR_REG_BIT, 0x30, 0x31, 0x30, 0x31)

            # 3. Set reg 0x24 to 0x22

            logging.debug("Gathering offsets..")
            # Send reg value; Register 0x24, bits5,1: disable VCAL, capture average picture:
            self.write_receive_to_all(HexitecFem.SEND_REG_VALUE, 0x32, 0x34, 0x32, 0x32)

            # 4. Start the state machine

            self.write_receive_to_all(HexitecFem.SET_REG_BIT, 0x30, 0x31, 0x30, 0x31)

            # 5. Wait > 8192 * frame time (~1 second, @ 9118.87Hz)

            expected_duration = 8192 / self.parent.fem.frame_rate
            timeout = (expected_duration * 1.2) + 1
            # print(" *** expected: {} timeout: {}".format(expected_duration, timeout))
            poll_beginning = time.time()
            self._set_status_message("Collecting dark images..")
            dc_captured = False
            while not dc_captured:
                vsrs_register_89 = self.read_receive_from_all(HexitecFem.READ_REG_VALUE, 0x38, 0x39)
                dc_captured = self.are_capture_dc_ready(vsrs_register_89)
                if self.debug:
                    logging.debug("Register 0x89: {0}, Done? {1} Timing: {2:2.5} s".format(vsrs_register_89,
                                  dc_captured, time.time() - poll_beginning))
                if time.time() - poll_beginning > timeout:
                    raise HexitecFemError("Dark images collection timed out. VSRs' R.89: {}".format(vsrs_register_89))
            # poll_ending = time.time()
            # print(" *** collect offsets polling took: {0} seconds @ {1:4.1f}Hz**".format(poll_ending - poll_beginning,
            #     self.parent.fem.frame_rate))

            # 6. Stop state machine
            self.write_receive_to_all(HexitecFem.CLR_REG_BIT, 0x30, 0x31, 0x30, 0x31)

            # 7. Set reg 0x24 to 0x28

            logging.debug("Offsets collected")
            # Send reg value; Register 0x24, bits5,3: disable VCAL, enable spectroscopic mode:
            self.write_receive_to_all(HexitecFem.SEND_REG_VALUE, 0x32, 0x34, 0x32, 0x38)

            # 8. Start state machine

            self.write_receive_to_all(HexitecFem.SET_REG_BIT, 0x30, 0x31, 0x30, 0x31)

            logging.debug("Ensure VCAL remains on")
            self.write_receive_to_all(HexitecFem.CLR_REG_BIT, 0x32, 0x34, 0x32, 0x30)

            self._set_status_message("Offsets collections operation completed.")
            self.parent.software_state = "Idle"
            # Timestamp when offsets collected
            self.offsets_timestamp = '%s' % (datetime.now().strftime(HexitecFem.DATE_FORMAT))
            # # String format can be turned into millisecond format:
            # date_time = datetime.strptime(self.offsets_timestamp, HexitecFem.DATE_FORMAT)
            # ts = date_time.timestamp() * 1000
            # # convert timestamp to string in dd-mm-yyyy HH:MM:SS
            # str_date_time = date_time.strftime("%d-%m-%Y, %H:%M:%S")
            # print("Offsets timestamp, format of dd-mm-yyyy HH:MM:SS: ", str_date_time)
            # ending = time.time()
            # print("     collect_offsets took: {}".format(ending-beginning))
        except HexitecFemError as e:
            self._set_status_error("%s" % str(e))
            logging.error("%s" % str(e))
        except Exception as e:
            self._set_status_error("Uncaught Exception; Failed to collect offsets: %s" % str(e))
            logging.error("%s" % str(e))
        self.hardware_busy = False

    def load_enables_settings(self, number_registers, address_h, address_l, enables_settings, enables_defaults):
        """Load 20 bytes into registers starting from address_h, address_l.

        address_h, address_l is the VSR register to target.
        number_registers determining how many registers to target, always 10 for loading enables.
        enables_settings contain values read from ini file, otherwise enables_default utilised.
        """
        # Check list of (-1, -1) tuples wasn't returned
        if enables_settings[0][0] > 0:
            asic1_command = []
            for msb, lsb in enables_settings:
                asic1_command.append(msb)
                asic1_command.append(lsb)
            register_values = asic1_command
            # print("  ... producing register_values: {}  ".format(' '.join("0x{0:02X}".format(x) for x in register_values)))
            # print("   i.e.:  {}".format(register_values))
            # self.block_write_custom_length(self.vsr_addr, number_registers, address_h, address_l, register_values)
            self.enables_write_and_read_verify(self.vsr_addr, address_h, address_l, register_values)
        else:
            # print("  EMPTY INI FILE ... defaults: {}  ".format(' '.join("0x{0:02X}".format(x) for x in enables_defaults)))
            # No ini file loaded, use default values
            # self.block_write_custom_length(self.vsr_addr, number_registers, address_h, address_l, enables_defaults)
            self.enables_write_and_read_verify(self.vsr_addr, address_h, address_l, enables_defaults)

    def enables_write_and_read_verify(self, vsr, address_h, address_l, write_list):
        """."""
        number_registers = 10
        self.block_write_custom_length(vsr, number_registers, address_h, address_l, write_list)

        resp_list, reply_list = self.block_read_and_response(vsr, number_registers, address_h, address_l)
        read_list = []
        for a, b in resp_list:
            read_list.append(a)
            read_list.append(b)
        if not (write_list == read_list):
            # Check again:
            resp_list, reply_list = self.block_read_and_response(vsr, number_registers, address_h, address_l)
            read_list = []
            for a, b in resp_list:
                read_list.append(a)
                read_list.append(b)
            if not (write_list == read_list):
                logging.error(" ** Readback value(s) still inaccurate:")
                logging.error(" **    Wrote: {}".format(write_list))
                logging.error(" **    Read : {}".format(read_list))
                self.error_list.append(" VSR {2:X} Register 0x{0}{1}: ERROR".format(chr(address_h), chr(address_l), vsr))
                self.error_list.append("     Wrote: {}".format(write_list))
                self.error_list.append("     Read : {}".format(read_list))
        # else:
        #     print(" Register 0x{0}{1} -- ALL FINE".format(chr(address_h), chr(address_l)))

    def load_pwr_cal_read_enables(self):  # noqa: C901
        """Load power, calibration and read enables - optionally from hexitec file."""
        if self.vsr_addr not in HexitecFem.VSR_ADDRESS:
            raise HexitecFemError("Unknown VSR address! (%s)" % self.vsr_addr)
        # Address 0x90 = vsr1, 0x91 = vsr2, .. , 0x95 = vsr6. Therefore:
        vsr = self.vsr_addr - 143
        number_registers = 10

        logging.debug("Loading Power, Cal and Read Enables")
        # logging.debug("Column Read Enable")

        # Column Read Enable ASIC1 (Reg 0x61)
        asic1_col_read_enable = self._extract_80_bits("ColumnEn_", vsr, 1, "Channel")
        enables_defaults = [0x46, 0x46, 0x46, 0x46, 0x46, 0x46, 0x46, 0x46, 0x46, 0x46,
                            0x46, 0x46, 0x46, 0x46, 0x46, 0x46, 0x46, 0x46, 0x46, 0x46]
        self.load_enables_settings(number_registers, 0x36, 0x31, asic1_col_read_enable, enables_defaults)

        # Column Read Enable ASIC2 (Reg 0xC2)
        asic2_col_read_enable = self._extract_80_bits("ColumnEn_", vsr, 2, "Channel")
        enables_defaults = [0x46, 0x46, 0x46, 0x46, 0x46, 0x46, 0x46, 0x46, 0x46, 0x46,
                            0x46, 0x46, 0x46, 0x46, 0x46, 0x46, 0x46, 0x46, 0x46, 0x46]
        self.load_enables_settings(number_registers, 0x43, 0x32, asic2_col_read_enable, enables_defaults)

        logging.debug("Column Power Enable")

        # Column Power Enable ASIC1 (Reg 0x4D)
        asic1_col_power_enable = self._extract_80_bits("ColumnPwr", vsr, 1, "Channel")
        enables_defaults = [0x46, 0x46, 0x46, 0x46, 0x46, 0x46, 0x46, 0x46, 0x46, 0x46,
                            0x46, 0x46, 0x46, 0x46, 0x46, 0x46, 0x46, 0x46, 0x46, 0x46]
        self.load_enables_settings(number_registers, 0x34, 0x44, asic1_col_power_enable, enables_defaults)

        # Column Power Enable ASIC2 (Reg 0xAE)
        asic2_col_power_enable = self._extract_80_bits("ColumnPwr", vsr, 2, "Channel")
        enables_defaults = [0x46, 0x46, 0x46, 0x46, 0x46, 0x46, 0x46, 0x46, 0x46, 0x46,
                            0x46, 0x46, 0x46, 0x46, 0x46, 0x46, 0x46, 0x46, 0x46, 0x46]
        self.load_enables_settings(number_registers, 0x41, 0x45, asic2_col_power_enable, enables_defaults)

        logging.debug("Column Calibration Enable")

        # Column Calibrate Enable ASIC1 (Reg 0x57)
        asic1_col_cal_enable = self._extract_80_bits("ColumnCal", vsr, 1, "Channel")
        enables_defaults = [0x30, 0x30, 0x30, 0x30, 0x30, 0x30, 0x30, 0x30, 0x30, 0x30,
                            0x30, 0x30, 0x30, 0x30, 0x30, 0x30, 0x30, 0x30, 0x30, 0x30]
        self.load_enables_settings(number_registers, 0x35, 0x37, asic1_col_cal_enable, enables_defaults)

        # Column Calibrate Enable ASIC2 (Reg 0xB8)
        asic2_col_cal_enable = self._extract_80_bits("ColumnCal", vsr, 2, "Channel")
        enables_defaults = [0x30, 0x30, 0x30, 0x30, 0x30, 0x30, 0x30, 0x30, 0x30, 0x30,
                            0x30, 0x30, 0x30, 0x30, 0x30, 0x30, 0x30, 0x30, 0x30, 0x30]
        self.load_enables_settings(number_registers, 0x42, 0x38, asic2_col_cal_enable, enables_defaults)

        logging.debug("Row Read Enable")

        # Row Read Enable ASIC1 (Reg 0x43)
        asic1_row_enable = self._extract_80_bits("RowEn_", vsr, 1, "Block")
        enables_defaults = [0x46, 0x46, 0x46, 0x46, 0x46, 0x46, 0x46, 0x46, 0x46, 0x46,
                            0x46, 0x46, 0x46, 0x46, 0x46, 0x46, 0x46, 0x46, 0x46, 0x46]
        self.load_enables_settings(number_registers, 0x34, 0x33, asic1_row_enable, enables_defaults)

        # Row Read Enable ASIC2 (Reg 0xA4)
        asic2_row_enable = self._extract_80_bits("RowEn_", vsr, 2, "Block")
        enables_defaults = [0x46, 0x46, 0x46, 0x46, 0x46, 0x46, 0x46, 0x46, 0x46, 0x46,
                            0x46, 0x46, 0x46, 0x46, 0x46, 0x46, 0x46, 0x46, 0x46, 0x46]
        self.load_enables_settings(number_registers, 0x41, 0x34, asic2_row_enable, enables_defaults)

        logging.debug("Row Power Enable")

        # Row Power Enable ASIC1 (Reg 0x2F)
        asic1_row_power_enable = self._extract_80_bits("RowPwr", vsr, 1, "Block")
        enables_defaults = [0x46, 0x46, 0x46, 0x46, 0x46, 0x46, 0x46, 0x46, 0x46, 0x46,
                            0x46, 0x46, 0x46, 0x46, 0x46, 0x46, 0x46, 0x46, 0x46, 0x46]
        self.load_enables_settings(number_registers, 0x32, 0x46, asic1_row_power_enable, enables_defaults)

        # Row Power Enable ASIC2 (Reg 0x90)
        asic2_row_power_enable = self._extract_80_bits("RowPwr", vsr, 2, "Block")
        enables_defaults = [0x46, 0x46, 0x46, 0x46, 0x46, 0x46, 0x46, 0x46, 0x46, 0x46,
                            0x46, 0x46, 0x46, 0x46, 0x46, 0x46, 0x46, 0x46, 0x46, 0x46]
        self.load_enables_settings(number_registers, 0x39, 0x30, asic2_row_power_enable, enables_defaults)

        logging.debug("Row Calibration Enable")

        # Row Calibrate Enable ASIC1 (Reg 0x39)
        asic1_row_cal_enable = self._extract_80_bits("RowCal", vsr, 1, "Block")
        enables_defaults = [0x30, 0x30, 0x30, 0x30, 0x30, 0x30, 0x30, 0x30, 0x30, 0x30,
                            0x30, 0x30, 0x30, 0x30, 0x30, 0x30, 0x30, 0x30, 0x30, 0x30]
        self.load_enables_settings(number_registers, 0x33, 0x39, asic1_row_cal_enable, enables_defaults)

        # Row Calibrate Enable ASIC2 (Reg 0x9A)
        asic2_row_cal_enable = self._extract_80_bits("RowCal", vsr, 2, "Block")
        enables_defaults = [0x30, 0x30, 0x30, 0x30, 0x30, 0x30, 0x30, 0x30, 0x30, 0x30,
                            0x30, 0x30, 0x30, 0x30, 0x30, 0x30, 0x30, 0x30, 0x30, 0x30]
        self.load_enables_settings(number_registers, 0x39, 0x41, asic2_row_cal_enable, enables_defaults)

        logging.debug("Power, Cal and Read Enables have been loaded")

    def make_list_hexadecimal(self, value):  # pragma: no cover
        """Debug function: Turn decimal list into hexadecimal list."""
        value_hexadecimal = []
        for val in value:
            value_hexadecimal.append("0x%x" % val)
        return value_hexadecimal

    def get_vsr_register_value(self, vsr_number, address_h, address_l):
        """Read the VSR register At address_h, address_l."""
        self.send_cmd([vsr_number, self.READ_REG_VALUE, address_h, address_l])
        resp = self.read_response()                             # ie resp = [42, 144, 48, 49, 13]
        reply = resp[2:-1]                                      # Omit start char, vsr & register addresses, and end char
        reply = "{}".format(''.join([chr(x) for x in reply]))   # Turn list of integers into ASCII string
        # print(" *** (R) Reg 0x{0:X}{1:X}, Received ({2}) from UART: {3}".format(address_h-0x30, address_l-0x30,
        #       len(resp), ' '.join("0x{0:02X}".format(x) for x in resp)))
        return resp, reply

    def read_register89(self, vsr_number):
        """Read out register 89."""
        # time.sleep(0.25)
        (address_h, address_l) = (0x38, 0x39)
        # print("Read Register 0x{0}{1}".format(address_h-0x30, address_l-0x30))
        return self.get_vsr_register_value(vsr_number, address_h, address_l)

    def read_register07(self, vsr_number):
        """Read out register 07."""
        # time.sleep(0.25)
        (address_h, address_l) = (0x30, 0x37)
        # print("Read Register 0x{0}{1}".format(address_h-0x30, address_l-0x30))
        return self.get_vsr_register_value(vsr_number, address_h, address_l)

    @run_on_executor(executor='thread_executor')
    def initialise_system(self):
        """Configure in full VSR2, then VSR1.

        Initialise, load enables, set up state machine, write to DAC and enable ADCs.
        """
        try:
            beginning = time.time()
            self.hardware_busy = True
            for vsr in self.VSR_ADDRESS:
                self.vsr_addr = vsr     # Largely redundant, only enable_adc(vsr)  ..
                logging.debug(" --- Initialising VSR: 0x{0:X} ---".format(vsr))
                self._set_status_message("Initialising VSR{}..".format(vsr-143))
                self.initialise_vsr(vsr)
                # Check PLLs locked
                bPolling = True
                time_taken = 0
                while bPolling:
                    r89_list, r89_value = self.read_register89(vsr)
                    LSB = ord(r89_value[1])
                    # Is PLL locked? (bit1 high)
                    if LSB & 2:
                        bPolling = False
                    else:
                        # print(" R.89: {} {}".format(r89_value, r89_value[1], ord(r89_value[1])))
                        time.sleep(0.2)
                        time_taken += 0.2
                    if time_taken > 3.0:
                        raise HexitecFemError("Timed out polling register 0x89; PLL remains disabled")

            logging.debug("set re_EN_TRAINING '1'")
            # training_en_mask = 0x10
            self.x10g_rdma.write(0x00000020, 0x10, burst_len=1, comment="Enabling training")

            logging.debug("Waiting 0.2 seconds..")
            time.sleep(0.2)

            logging.debug("set re_EN_TRAINING '0'")
            # training_en_mask = 0x00
            self.x10g_rdma.write(0x00000020, 0x00, burst_len=1, comment="Enabling training")

            vsr_status_addr = 0x000003E8  # Flags of interest: locked, +4 to get to the next VSR, et cetera for all VSRs
            for vsr in self.VSR_ADDRESS:
                index = vsr - 144
                vsr_status = self.x10g_rdma.read(vsr_status_addr, burst_len=1, comment="Read vsr{}_status".format(index))
                vsr_status = vsr_status[0]
                locked = vsr_status & 0xFF
                # print("vsr{0}_status 0x{1:08X} = 0x{2:08X}. Locked? 0x{3:X}".format(index, vsr_status_addr, vsr_status, locked))
                if (locked == 0xFF):
                    logging.debug("VSR{0} Locked (0x{1:X})".format(vsr-143, locked))
                else:
                    logging.error("VSR{0} incomplete lock! (0x{1:X})".format(vsr-143, locked))
                    # raise HexitecFemError("VSR{0} failed to lock! (0x{1:X})".format(vsr-143, locked))
                vsr_status_addr += 4

            self._set_status_message("Initialisation completed. VSRs configured.")
            print(" -=-=-=-  -=-=-=-  -=-=-=-  -=-=-=-  -=-=-=-  -=-=-=- ")
            ending = time.time()
            print("     initialisation took: {}".format(ending-beginning))

            # DEBUGGING Info:
            reg07 = []
            reg89 = []
            # print("VSR Row S1: (High, Low). S1Sph  SphS2:  adc clk delay: . FVAL/LVAL:  VCAL2, (H, L) ")
            print("VSR Row S1: (H, L). S1Sph  SphS2:  adc clk dly: . FVAL/LVAL:  VCAL2, (H, L) Gain")
            for vsr in self.VSR_ADDRESS:
                r7_list, r7_value = self.read_register07(vsr)
                reg07.append(r7_value)
                r89_list, r89_value = self.read_register89(vsr)
                reg89.append(r89_value)

                s1_high_resp, s1_high_reply = self.read_and_response(vsr, 0x30, 0x33)
                s1_low_resp, s1_low_reply = self.read_and_response(vsr, 0x30, 0x32)
                sph_resp, sph_reply = self.read_and_response(vsr, 0x30, 0x34)
                s2_resp, s2_reply = self.read_and_response(vsr, 0x30, 0x35)
                adc_clock_resp, adc_clock_reply = self.read_and_response(vsr, 0x30, 0x39)  # ADC Clock Delay
                vals_delay_resp, vals_delay_reply = self.read_and_response(vsr, 0x30, 0x45)  # FVAL/LVAL Delay
                vcal_high_resp, vcal_high_reply = self.read_and_response(vsr, 0x31, 0x39)  # VCAL2 -> VCAL1 high byte
                vcal_low_resp, vcal_low_reply = self.read_and_response(vsr, 0x31, 0x38)  # VCAL2 -> VCAL1 low byte
                gain_resp, gain_reply = self.read_and_response(vsr, 0x30, 0x36)  # Gain
                print(" {}        {}  {}     {}     {}          {}             {}             {} {}  {}".format(
                      vsr-143, s1_high_reply, s1_low_reply,
                      sph_reply,
                      s2_reply,
                      adc_clock_reply,
                      vals_delay_reply,
                      vcal_high_reply, vcal_low_reply,
                      gain_reply))
            print(" All vsrs, reg07: {}".format(reg07))
            print("           reg89: {}".format(reg89))
            # DEBUGGING completed
            self.parent.software_state = "Idle"
        except HexitecFemError as e:
            self._set_status_error("Failed to initialise camera: %s" % str(e))
            logging.error("%s" % str(e))
        except Exception as e:
            self._set_status_error("Uncaught Exception; Camera initialisation failed: %s" % str(e))
            logging.error("%s" % str(e))
        self.hardware_busy = False

    def initialise_vsr(self, vsr):
        """Initialise a VSR."""
        value_002 = 0x30, 0x31  # RowS1 Low Byte value: 1 = maximum frame rate
        value_003 = 0x30, 0x30  # RowS1 High Byte value : 0 = ditto
        value_004 = 0x30, 0x31  # S1 -> Sph, 6 bits : 1 = ... Yes, what?
        value_005 = 0x30, 0x36  # SphS2, 6 bits : 6 = ... Yes, what?
        value_006 = 0x30, 0x31  # Gain, 1 bit : 0 = High Gain; 1 = Low Gain
        value_009 = 0x30, 0x32  # ADC1 Delay, 5 bits : 2 = 2 clock cycles
        value_00E = 0x30, 0x41
        value_018 = 0x30, 0x31  # VCAL2 -> VCAL1 Low Byte, 8 bits: 1 = 1 clock cycle
        value_019 = 0x30, 0x30  # VCAL2 -> VCAL1 High Byte, 7 bits

        if self.row_s1 > -1:
            # Valid value, within range
            self.row_s1_low = self.row_s1 & 0xFF
            self.row_s1_high = self.row_s1 >> 8
            value_002 = self.convert_to_aspect_format(self.row_s1_low)
            value_003 = self.convert_to_aspect_format(self.row_s1_high)
            # print(" *** Row_s1: {0} -> high: {1} low: {2} ".format(self.row_s1, self.row_s1_high, self.row_s1_low))
            # print("     R.02          0x{0:X} 0x{1:X}".format(value_002[0], value_002[1]))
            # print("     R.03          0x{0:X} 0x{1:X}".format(value_003[0], value_003[1]))
        if self.s1_sph > -1:
            value_004 = self.convert_to_aspect_format(self.s1_sph)
            # print(" *** s1_sph: {0}          ".format(self.s1_sph))
            # print("     R.04          0x{0:X} 0x{1:X}".format(value_004[0], value_004[1]))
        if self.sph_s2 > -1:
            value_005 = self.convert_to_aspect_format(self.sph_s2)
            # print(" *** sph_s2: {0}          ".format(self.sph_s2))
            # print("     R.05          0x{0:X} 0x{1:X}".format(value_005[0], value_005[1]))
        gain = self._extract_integer(self.hexitec_parameters, 'Control-Settings/Gain', bit_range=1)
        if gain > -1:
            value_006 = self.convert_to_aspect_format(gain)
        adc1_delay = self._extract_integer(self.hexitec_parameters, 'Control-Settings/ADC1 Delay',
                                           bit_range=2)
        if adc1_delay > -1:
            value_009 = self.convert_to_aspect_format(adc1_delay)
        delay_sync_signals = self._extract_integer(self.hexitec_parameters,
                                                   'Control-Settings/delay sync signals',
                                                   bit_range=8)
        if delay_sync_signals > -1:
            value_00E = self.convert_to_aspect_format(delay_sync_signals)
        vcal2_vcal1 = self._extract_integer(self.hexitec_parameters,
                                            'Control-Settings/VCAL2 -> VCAL1', bit_range=15)
        if vcal2_vcal1 > -1:
            vcal2_vcal1_low = vcal2_vcal1 & 0xFF
            vcal2_vcal1_high = vcal2_vcal1 >> 8
            value_018 = self.convert_to_aspect_format(vcal2_vcal1_low)
            value_019 = self.convert_to_aspect_format(vcal2_vcal1_high)
        """
        90	42	01	10	;Select external Clock
        90	42	07	03	;Enable PLLs
        90	42	02	01	;LowByte Row S1
        """
        delayed = False     # Debugging: Extra 0.2 second delay between read, write?
        masked = False
        self.write_and_response(vsr, 0x30, 0x31, 0x31, 0x30)    # Select external Clock
        # self.write_and_response(vsr, 0x30, 0x37, 0x30, 0x33)    # Enable PLLs; 1 = Enable PLL; 2 = Enable ADC PLL
        self.send_cmd([vsr, 0x42, 0x30, 0x37, 0x30, 0x33])  # Enable PLLs; 1 = Enable PLL; 2 = Enable ADC PLL
        self.read_response()
        self.write_and_response(vsr, 0x30, 0x32, value_002[0], value_002[1], masked=masked, delay=delayed)     # LowByte Row S1
        self.write_and_response(vsr, 0x30, 0x33, value_003[0], value_003[1], masked=masked, delay=delayed)    # HighByte Row S1
        """
        90	42	04	01	;S1Sph
        90	42	05	06	;SphS2
        90	42	09	02	;ADC Clock Delay
        90	42	0E	0A	;FVAL/LVAL Delay
        90	42	1B	08	;SM wait Clock Row
        90	42	14	01	;Start SM on falling edge
        90	42	01	20	;Enable LVDS Interface
        """
        self.write_and_response(vsr, 0x30, 0x34, value_004[0], value_004[1], masked=masked, delay=delayed)     # S1Sph
        self.write_and_response(vsr, 0x30, 0x35, value_005[0], value_005[1], masked=masked, delay=delayed)     # SphS2
        # TODO: ADDITIONALLY ADDED, IS THIS NEEDED OR NOT: ??
        self.write_and_response(vsr, 0x30, 0x36, value_006[0], value_006[1], delay=delayed)     # Gain
        # self.write_and_response(vsr, 0x30, 0x39, value_009[0], value_009[1], delay=delayed)     # ADC Clock Delay
        self.send_cmd([vsr, 0x42, 0x30, 0x39, value_009[0], value_009[1]])
        self.read_response()
        # self.write_and_response(vsr, 0x30, 0x45, value_00E[0], value_00E[1], delay=delayed)     # FVAL/LVAL Delay
        self.send_cmd([vsr, 0x42, 0x30, 0x45, value_00E[0], value_00E[1]])
        self.read_response()
        # self.write_and_response(vsr, 0x31, 0x42, 0x30, 0x38)    # SM wait Low Row, 8 bits
        self.send_cmd([vsr, 0x42, 0x31, 0x42, 0x30, 0x38])
        self.read_response()
        # self.write_and_response(vsr, 0x31, 0x34, 0x30, 0x31)    # Start SM on falling edge ('0' = rising edge) of ADC-CLK
        self.send_cmd([vsr, 0x42, 0x31, 0x34, 0x30, 0x31])
        self.read_response()
        self.write_and_response(vsr, 0x30, 0x31, 0x32, 0x30)    # Enable LVDS Interface
        """
        90	44	61	FF	FF	FF	FF	FF	FF	FF	FF	FF	FF	;Column Read En
        90	44	4D	FF	FF	FF	FF	FF	FF	FF	FF	FF	FF	;Column PWR En
        90	44	57	00	00	00	00	00	00	00	00	00	00	;Column Cal En
        90	44	43	FF	FF	FF	FF	FF	FF	FF	FF	FF	FF	;Row Read En
        90	44	2F	FF	FF	FF	FF	FF	FF	FF	FF	FF	FF	;Row PWR En
        90	44	39	00	00	00	00	00	00	00	00	00	00	;Row Cal En
        90	54	01	FF	0F	FF	05	55	00	00	08	E8	;Write DAC
        """
        self.load_pwr_cal_read_enables()

        self.write_dac_values(vsr)
        """
        90	55	02	;Disable ADC/Enable DAC
        90	43	01	01	;Enable SM
        90	42	01	01	;Disable SM
        90	55	03	;Enable ADC/Enable DAC
        90	53	16	09	;Write ADC Register
        """
        self.enable_adc(vsr)
        """
        90	40	24	22	;Disable Vcal/Capture Avg Picture
        90	40	24	28	;Disable Vcal/En DC spectroscopic mode
        90	42	01	80	;Enable Training
        90	42	18	01	;Low Byte SM Vcal Clock
        90	43	24	20	;Enable Vcal
        90	42	24	20	;Disable Vcal
        """
        self.write_and_response(vsr, 0x32, 0x34, 0x32, 0x32, False)    # Disable Vcal/Capture Avg Picture (False=don't mask)
        # print("Disable Vcal/En DC spectroscopic mode")
        self.write_and_response(vsr, 0x32, 0x34, 0x32, 0x38, False)    # Disable Vcal/En DC spectroscopic mode (False=don't mask)
        logging.debug("Enable Training")
        self.write_and_response(vsr, 0x30, 0x31, 0x38, 0x30)    # Enable Training
        # self.send_cmd([vsr, 0x42, 0x30, 0x31, 0x38, 0x30])
        # self.read_response()

        # self.write_and_response(vsr, 0x31, 0x38, 0x30, 0x31) # Low Byte SM Vcal Clock
        # TODO: Inserting VCal setting here
        # Send VCAL2 -> VCAL1 low byte to Register 0x02 (Accepts 8 bits)
        self.write_and_response(vsr, 0x31, 0x38, value_018[0], value_018[1], False)
        # Send VCAL2 -> VCAL1 high byte to Register 0x03 (Accepts 7 bits)
        self.write_and_response(vsr, 0x31, 0x39, value_019[0], value_019[1], False)
        # self.write_and_response(vsr, 0x32, 0x34,	0x32, 0x30) # Enable Vcal
        logging.debug("Enable Vcal")  # 90	43	24	20	;Enable Vcal
        self.send_cmd([vsr, 0x43, 0x32, 0x34, 0x32, 0x30])
        self.read_response()
        # self.write_and_response(vsr, 0x32, 0x34, 0x32, 0x30)     # Disable Vcal

        """MR's tcl script also also set these two:"""
        # set queue_1 { { 0x40 0x01 0x30                                              "Disable_Training" } \
        #             { 0x40 0x0A 0x01                                              "Enable_Triggered_SM_Start" }
        # }

    def read_and_response(self, vsr, address_h, address_l, delay=False):
        """Send a read and read the reply."""
        if delay:
            time.sleep(0.1)
        self.send_cmd([vsr, 0x41, address_h, address_l])
        if delay:
            time.sleep(0.1)
        resp = self.read_response()                             # ie resp = [42, 144, 48, 49, 13]
        reply = resp[2:-1]                                      # Omit start char, vsr address and end char
        reply = "{}".format(''.join([chr(x) for x in reply]))   # Turn list of integers into ASCII string
        # print(" RR. reply: {} (resp: {})".format(reply, resp))      # ie reply = '01'
        return resp, reply

    def write_and_response(self, vsr, address_h, address_l, value_h, value_l, masked=True, delay=False):
        """Write value_h, value_l to address_h, address_l of vsr, if not masked then register value overwritten."""
        resp, reply = self.read_and_response(vsr, address_h, address_l)
        resp = resp[2:-1]   # Extract payload
        if masked:
            value_h, value_l = self.mask_aspect_encoding(value_h, value_l, resp)
        # print("   WaR Write: {} {} {} {} {}".format(vsr, address_h, address_l, value_h, value_l))
        if delay:
            time.sleep(0.1)
        self.send_cmd([vsr, 0x40, address_h, address_l, value_h, value_l])
        if delay:
            time.sleep(0.1)
        resp = self.read_response()                             # ie resp = [42, 144, 48, 49, 13]
        if delay:
            time.sleep(0.1)
        reply = resp[4:-1]                                      # Omit start char, vsr & register addresses, and end char
        reply = "{}".format(''.join([chr(x) for x in reply]))   # Turn list of integers into ASCII string
        # print(" WR. reply: {} (resp: {})".format(reply, resp))      # ie reply = '01'
        if ((resp[4] != value_h) or (resp[5] != value_l)):
            print("H? {} L? {}".format(resp[4] == value_h, resp[5] == value_l))
            print("WaR. reply: {} (resp: {}) VERSUS value_h: {} value_l: {}".format(reply, resp, value_h, value_l))
            print("WaR. (resp: {} {}) VERSUS value_h: {} value_l: {}".format(resp[4], resp[5], value_h, value_l))
            raise HexitecFemError("Readback value did not match written!")
        return resp, reply

    def block_write_and_response(self, vsr, number_registers, address_h, address_l, value_h, value_l):
        """Write value_h, value_l to address_h, address_l of vsr, spanning number_registers."""
        most_significant, least_significant = self.expand_addresses(number_registers, address_h, address_l)
        for index in range(number_registers):
            # print("   BWaR Write: {} {} {} {} {}".format(vsr, most_significant[index], least_significant[index], value_h, value_l))
            self.write_and_response(vsr, most_significant[index], least_significant[index], value_h, value_l, False)

    def block_write_custom_length(self, vsr, number_registers, address_h, address_l, write_values):
        """Write write_values starting with address_h, address_l of vsr, spanning number_registers."""
        if (number_registers * 2) != len(write_values):
            print("Mismatch! number_registers ({}) isn't half of write_values ({}).".format(number_registers, len(write_values)))
            return -1
        values_list = write_values.copy()
        most_significant, least_significant = self.expand_addresses(number_registers, address_h, address_l)
        for index in range(number_registers):
            value_h = values_list.pop(0)
            value_l = values_list.pop(0)
            # print("   BWCL Write: {0:X} {1:X} {2:X} {3:X} {4:X}".format(vsr, most_significant[index], least_significant[index], value_h, value_l))
            self.write_and_response(vsr, most_significant[index], least_significant[index], value_h, value_l, False)

    def expand_addresses(self, number_registers, address_h, address_l):
        """Expand addresses by the number_registers specified.

        ie If (number_registers, address_h, address_l) = (10, 0x36, 0x31)
        would produce 10 addresses of:
        (0x36 0x31) (0x36 0x32) (0x36 0x33) (0x36 0x34) (0x36 0x35)
        (0x36 0x36) (0x36 0x37) (0x36 0x38) (0x36 0x39) (0x36 0x41)
        """
        most_significant = []
        least_significant = []
        for index in range(address_l, address_l+number_registers):
            most_significant.append(address_h)
            least_significant.append(address_l)
            address_l += 1
            if address_l == 0x3A:
                address_l = 0x41
            if address_l == 0x47:
                address_h += 1
                if address_h == 0x3A:
                    address_h = 0x41
                address_l = 0x30
        return most_significant, least_significant

    def block_read_and_response(self, vsr, number_registers, address_h, address_l):
        """Read from address_h, address_l of vsr, covering number_registers registers."""
        most_significant, least_significant = self.expand_addresses(number_registers, address_h, address_l)
        resp_list = []
        reply_list = []
        for index in range(number_registers):
            resp, reply = self.read_and_response(vsr, most_significant[index], least_significant[index])
            # print(" BRaR: {} and {}".format(resp, reply))
            resp_list.append(resp[2:-1])
            reply_list.append(reply)
        return resp_list, reply_list

    def write_dac_values(self, vsr_address):
        """Write values to DAC, optionally provided by hexitec file."""
        logging.debug("Writing DAC values")
        vcal = [0x30, 0x31, 0x46, 0x46]     # [0x30, 0x32, 0x41, 0x41]
        umid = [0x30, 0x46, 0x46, 0x46]     # [0x30, 0x35, 0x35, 0x35]
        hv = [0x30, 0x35, 0x35, 0x35]
        dctrl = [0x30, 0x30, 0x30, 0x30]
        rsrv2 = [0x30, 0x38, 0x45, 0x38]

        umid_value = self._extract_exponential(self.hexitec_parameters,
                                               'Control-Settings/Uref_mid', bit_range=12)
        # print("\n *** umid_value: {0} \n".format(umid_value))
        if umid_value > -1:
            # Valid value, within range
            umid_high = (umid_value >> 8) & 0x0F
            umid_low = umid_value & 0xFF
            umid[0], umid[1] = self.convert_to_aspect_format(umid_high)
            umid[2], umid[3] = self.convert_to_aspect_format(umid_low)
            # print(" *** umid: {0} -> high: {1} low: {2} ".format(umid_value, umid_high, umid_low))
            # print("                   0x{0:X} 0x{1:X}".format(umid[0], umid[1]))
            # print("                   0x{0:X} 0x{1:X}".format(umid[2], umid[3]))

        vcal_value = self._extract_float(self.hexitec_parameters, 'Control-Settings/VCAL')
        if vcal_value > -1:
            # Valid value, within range
            vcal_high = (vcal_value >> 8) & 0x0F
            vcal_low = vcal_value & 0xFF
            vcal[0], vcal[1] = self.convert_to_aspect_format(vcal_high)
            vcal[2], vcal[3] = self.convert_to_aspect_format(vcal_low)

        # print(" *** umid_value: {} vcal_value: {}".format(umid_value, vcal_value))
        self.send_cmd([vsr_address, HexitecFem.WRITE_DAC_VAL,
                       vcal[0], vcal[1], vcal[2], vcal[3],          # Vcal, e.g. 0x0111 =: 0.2V
                       umid[0], umid[1], umid[2], umid[3],          # Umid, e.g. 0x0555 =: 1.0V
                       hv[0], hv[1], hv[2], hv[3],                  # reserve1, 0x0555 =: 1V (HV ~-250V)
                       dctrl[0], dctrl[1], dctrl[2], dctrl[3],      # DET ctrl, 0x000
                       rsrv2[0], rsrv2[1], rsrv2[2], rsrv2[3]])     # reserve2, 0x08E8 =: 1.67V
        self.read_response()
        logging.debug("DAC values set")

    def enable_adc(self, vsr_address):
        """Enable the ADCs."""
        self.vsr_addr = vsr_address
        logging.debug("Disable ADC/Enable DAC")     # 90 55 02 ;Disable ADC/Enable DAC
        self.send_cmd([self.vsr_addr, HexitecFem.CTRL_ADC_DAC, 0x30, 0x32])
        self.read_response()

        logging.debug("Enable SM")      # 90 43 01 01 ;Enable SM
        self.send_cmd([self.vsr_addr, 0x43, 0x30, 0x31, 0x30, 0x31])
        self.read_response()

        logging.debug("Disable SM")     # 90 42 01 01 #Disable SM
        self.send_cmd([self.vsr_addr, 0x42, 0x30, 0x31, 0x30, 0x31])
        self.read_response()

        logging.debug("Enable ADC/Enable DAC")  # 90 55 03  ;Enable ADC/Enable DAC
        self.send_cmd([self.vsr_addr, HexitecFem.CTRL_ADC_DAC, 0x30, 0x33])
        self.read_response()

        logging.debug("Write ADC register")     # 90 53 16 09   ;Write ADC Register
        self.send_cmd([self.vsr_addr, 0x53, 0x31, 0x36, 0x30, 0x39])  # Works as well as the one below
        self.read_response()
<<<<<<< HEAD
        # self.write_and_response(self.vsr_addr, 0x31, 0x36, 0x30, 0x39)
=======

        # Re-Start the state machine

        self.send_cmd(enable_sm_vsr1)
        self.read_response()
        self.send_cmd(enable_sm_vsr2)
        self.read_response()

        ###

        self._set_status_message("Configuring VSR2")
        self.selected_sensor = HexitecFem.OPTIONS[2]

        self.initialise_sensor()
        self._set_status_message("VSR2: Sensors initialised.")

        self.set_up_state_machine()
        self._set_status_message("VSR2: State Machine setup")

        self.write_dac_values()
        self._set_status_message("VSR2: DAC values written")

        self.enable_adc()
        self._set_status_message("VSR2: ADC enabled")

        self.load_pwr_cal_read_enables()
        self._set_status_message("VSR2: Loaded Power, Calibrate, Read Enables")

        synced_status = self.calibrate_sensor()
        logging.debug("Calibrated sensor returned synchronised status: %s" % synced_status)

        self._set_status_message("Configuring VSR1")
        self.selected_sensor = HexitecFem.OPTIONS[0]

        self.initialise_sensor()
        self._set_status_message("VSR1: Sensors initialised")

        self.set_up_state_machine()
        self._set_status_message("VSR1: State Machine setup")

        self.write_dac_values()
        self._set_status_message("VSR1: DAC values written")

        self.enable_adc()
        self._set_status_message("VSR1: ADC enabled")

        self.load_pwr_cal_read_enables()
        self._set_status_message("VSR1: Loaded Power, Calibrate, Read Enables")

        synced_status = self.calibrate_sensor()
        logging.debug("Calibrated sensor returned synchronised status: %s" % synced_status)

        self._set_status_message("Initialisation completed. VSR2 and VS1 configured.")
>>>>>>> 0d3d5a59

    def calculate_frame_rate(self):
        """Calculate variables to determine frame rate (See ASICTimingRateDefault.xlsx)."""
        # Calculate RowReadClks
        ADC_Clk = 21250000          # B2
        ASIC_Clk1 = ADC_Clk * 2     # B3 = B2 * 2
        ASIC_Clk2 = 1 / ASIC_Clk1   # B4 = 1 / B3
        Rows = 80                   # B6; Hard coded yes?
        Columns = 20                # B7; Hard coded too?
        WaitCol = 1                 # B9; Hard coded too?
        WaitRow = 8                 # B10
        # self.row_s1                 # B12 from hexitecVSR file
        # self.s1_sph                 # B13 from file
        # self.sph_s2                 # B14 from file

        # B16 = ((B7 + B9 + B12 + B13 + B14) * 2) + 10
        RowReadClks = ((Columns + WaitCol + self.row_s1 + self.s1_sph + self.sph_s2) * 2) + 10
        # B18 = B6 * B16 + 4 + (B10 * 2)
        frameReadClks = (Rows * RowReadClks) + 4 + (WaitRow * 2)

        # B20 = (B18 * 3) + 2) * (B4 / 3)
        frame_time = ((frameReadClks * 3) + 2) * (ASIC_Clk2 / 3)
        # B21 = 1 / B20
        frame_rate = 1 / frame_time

        self.frame_rate = frame_rate
        if self.duration_enabled:
            # print("\n\tfem.calculate_frame_rate() (duration {} setting parent's number_frames {})\n".format(self.duration, self.number_frames))
            # With duration enabled, recalculate number of frames in case clocks changed
            self.set_duration(self.duration)
            self.parent.set_number_frames(self.number_frames)

    # TODO: To be tested using new 2x6 system hardware
    def print_vcal_registers(self, vsr_addr):  # pragma: no cover
        """Debug function: Print all VCAL (Power, calibrate & read enables) registers."""
        print("---------------------------------------------------------------------------------")
        # ROW, ASIC 1

        rpe1 = [0x2F, 0x38]
        row_power_enable1 = self.read_back_register(vsr_addr, rpe1)
        rce1 = [0x39, 0x42]
        row_cal_enable1 = self.read_back_register(vsr_addr, rce1)
        rre1 = [0x43, 0x4c]
        row_read_enable1 = self.read_back_register(vsr_addr, rre1)
        # print("row_read_enable1: {}".format(row_read_enable1))
        print("\t\tRow Pwr Ena ASIC1:  %s \n\t\tRow Cal Ena ASIC1: %s \n\t\tRow Rd Ena ASIC1: %s"
              % (row_power_enable1, row_cal_enable1, row_read_enable1))

        # COLUMN, ASIC 1

        cpe1 = [0x4d, 0x56]
        col_power_enable1 = self.read_back_register(vsr_addr, cpe1)
        cce1 = [0x57, 0x60]
        col_cal_enable1 = self.read_back_register(vsr_addr, cce1)
        cre1 = [0x61, 0x6a]
        col_read_enable1 = self.read_back_register(vsr_addr, cre1)

        print("\t\tCol Pwr Ena ASIC1: %s \n\t\tCol Cal Ena ASIC1: %s \n\t\tCol Rd Ena ASIC1: %s"
              % (col_power_enable1, col_cal_enable1, col_read_enable1))
        print("---------------------------------------------------------------------------------")
        # ROW, ASIC 2

        rpe2 = [0x90, 0x99]
        row_power_enable2 = self.read_back_register(vsr_addr, rpe2)
        rce2 = [0x9A, 0xA3]
        row_cal_enable2 = self.read_back_register(vsr_addr, rce2)
        rre2 = [0xA4, 0xAD]
        row_read_enable2 = self.read_back_register(vsr_addr, rre2)

        print("\t\tRow Pwr Ena ASIC2: %s \n\t\tRow Cal Ena ASIC2:  %s \n\t\tRow Rd Ena ASIC2: %s"
              % (row_power_enable2, row_cal_enable2, row_read_enable2))

        # COLUMN, ASIC 2

        cpe2 = [0xAE, 0xB7]
        col_power_enable2 = self.read_back_register(vsr_addr, cpe2)
        cce2 = [0xB8, 0xC1]
        col_cal_enable2 = self.read_back_register(vsr_addr, cce2)
        cre2 = [0xC2, 0xCB]
        col_read_enable2 = self.read_back_register(vsr_addr, cre2)

        print("\t\tCol Pwr Ena ASIC2: %s \n\t\tCol Cal Ena ASIC2: %s \n\t\tCol Rd Ena ASIC2: %s"
              % (col_power_enable2, col_cal_enable2, col_read_enable2))
        print("-=-=-=-=-=-=-=-=-=-=-=-=-=-=-=-=-=-=-=-=-=-=-=-=-=-=-=-=-=-=-=-=-=-=-=-=-=-=-=-=-")

    # TODO: To be tested using new 2x6 system hardware
    def read_back_register(self, vsr_addr, boundaries):  # pragma: no cover
        """Debug function: Actual hardware interaction with VCAL registers."""
        register_reply = []
        for idx in range(boundaries[0], boundaries[1] + 1, 1):
            formatted_address = self.convert_to_aspect_format(idx)
            command = [vsr_addr, HexitecFem.READ_REG_VALUE,
                       formatted_address[0], formatted_address[1]]
            self.send_cmd(command)
            reply = self.convert_list_to_string(self.read_response()[1:])
            register_reply.append(reply.strip())
        return register_reply

    def convert_list_to_string(self, int_list):
        r"""Convert list of integer into ASCII string.

        I.e. integer_list = [42, 144, 70, 70, 13], returns '*\x90FF\r'
        """
        return "{}".format(''.join([chr(x) for x in int_list]))

    def read_pwr_voltages(self):
        """Read and convert power data into voltages."""
        self.send_cmd([self.vsr_addr, HexitecFem.READ_PWR_VOLT])
        # sensors_values = self.read_response()
        # sensors_values = sensors_values.strip()
        read_sensors = self.read_response()
        # print("Received ({}) from UART: {}".format(len(read_sensors), ' '.join("0x{0:02X}".format(x) for x in read_sensors)))
        read_sensors = read_sensors[1:]     # Omit start of sequence character, matching existing 2x2 source code formatting
        sensors_values = self.convert_list_to_string(read_sensors)   # Turn list of integers into ASCII string
        if len(sensors_values) != 50:
            logging.warning("VSR 0x{0:X}: Received incomplete power data".format(self.vsr_addr))
            return None
        # print(" ASCII string: {}".format(sensors_values))

        if self.debug:
            logging.debug("VSR: %s Power values: %s len: %s" % (format(self.vsr_addr, '#02x'),
                          sensors_values.replace('\r', ''), len(sensors_values)))

        if (self.vsr_addr == HexitecFem.VSR_ADDRESS[0]):
            self.vsr1_hv = self.get_hv_value(sensors_values)
            # print(" VSR1_HV: {}".format(self.vsr1_hv))
        elif (self.vsr_addr == HexitecFem.VSR_ADDRESS[1]):
            self.vsr2_hv = self.get_hv_value(sensors_values)
            # print(" VSR2_hv: {}".format(self.vsr2_hv))
        elif (self.vsr_addr == HexitecFem.VSR_ADDRESS[2]):
            self.vsr3_hv = self.get_hv_value(sensors_values)
            # print(" VSR3_hv: {}".format(self.vsr3_hv))
        elif (self.vsr_addr == HexitecFem.VSR_ADDRESS[3]):
            self.vsr4_hv = self.get_hv_value(sensors_values)
            # print(" VSR4_hv: {}".format(self.vsr4_hv))
        elif (self.vsr_addr == HexitecFem.VSR_ADDRESS[4]):
            self.vsr5_hv = self.get_hv_value(sensors_values)
            # print(" VSR5_hv: {}".format(self.vsr5_hv))
        elif (self.vsr_addr == HexitecFem.VSR_ADDRESS[5]):
            self.vsr6_hv = self.get_hv_value(sensors_values)
            # print(" VSR6_hv: {}".format(self.vsr6_hv))
        else:
            logging.warning("VSR 0x{0:X}: Didn't expect power readout(!)".format(self.vsr_addr))

    def get_hv_value(self, sensors_values):
        """Take the full string of voltages and extract the HV value."""
        try:
            # Calculate V10, the 3.3V reference voltage
            reference_voltage = int(sensors_values[37:41], 16) * (2.048 / 4095)
            # Calculate HV rails
            u1 = int(sensors_values[1:5], 16) * (reference_voltage / 2**12)
            # Apply conversion gain # Added 56V following HV tests
            hv_monitoring_voltage = u1 * 1621.65 - 1043.22 + 56
            # print("hv value: {}\n\n".format(hv_monitoring_voltage))
            return hv_monitoring_voltage
        except ValueError as e:
            logging.error("VSR %s: Error obtaining HV value: %s" %
                          (format(self.vsr_addr, '#02x'), e))
            return -1

    def read_temperatures_humidity_values(self):
        """Read and convert sensor data into temperatures and humidity values."""
        self.send_cmd([self.vsr_addr, 0x52])
        read_sensors = self.read_response()
        # print("Received ({0}) from 0x{1:02X}: {2}".format(len(read_sensors), self.vsr_addr, ' '.join("0x{0:02X}".format(x) for x in read_sensors)))
        if len(read_sensors) != 25:
            logging.warning("VSR 0x{0:X}: Received incomplete environmental data".format(self.vsr_addr))
            return None
        read_sensors = read_sensors[1:]     # Omit start of sequence character, matching existing 2x2 source code formatting
        sensors_values = self.convert_list_to_string(read_sensors)   # Turn list of integers into ASCII string
        # print(" ASCII string: {}".format(sensors_values))

        if self.debug:
            logging.debug("VSR: %s sensors_values: %s len: %s" % (format(self.vsr_addr, '#02x'),
                          sensors_values, len(sensors_values)))

        ambient_hex = sensors_values[1:5]
        humidity_hex = sensors_values[5:9]
        asic1_hex = sensors_values[9:13]
        asic2_hex = sensors_values[13:17]
        adc_hex = sensors_values[17:21]
        # print(" * ambient_hex:  {} -> {} Celsius".format(sensors_values[1:5], self.get_ambient_temperature(sensors_values[1:5])))
        # print(" * humidity_hex: {} -> {}".format(sensors_values[5:9], self.get_humidity(sensors_values[5:9])))
        # print(" * asic1_hex:    {} -> {} Celsius".format(sensors_values[9:13], self.get_asic_temperature(sensors_values[9:13])))
        # print(" * asic2_hex:    {} -> {} Celsius".format(sensors_values[13:17], self.get_asic_temperature(sensors_values[13:17])))
        # print(" * adc_hex:      {} -> {} Celsius".format(sensors_values[17:21], self.get_adc_temperature(sensors_values[17:21])))

        if (self.vsr_addr == HexitecFem.VSR_ADDRESS[0]):
            self.vsr1_ambient = self.get_ambient_temperature(ambient_hex)
            self.vsr1_humidity = self.get_humidity(humidity_hex)
            self.vsr1_asic1 = self.get_asic_temperature(asic1_hex)
            self.vsr1_asic2 = self.get_asic_temperature(asic2_hex)
            self.vsr1_adc = self.get_adc_temperature(adc_hex)
        elif (self.vsr_addr == HexitecFem.VSR_ADDRESS[1]):
            self.vsr2_ambient = self.get_ambient_temperature(ambient_hex)
            self.vsr2_humidity = self.get_humidity(humidity_hex)
            self.vsr2_asic1 = self.get_asic_temperature(asic1_hex)
            self.vsr2_asic2 = self.get_asic_temperature(asic2_hex)
            self.vsr2_adc = self.get_adc_temperature(adc_hex)
        elif (self.vsr_addr == HexitecFem.VSR_ADDRESS[2]):
            self.vsr3_ambient = self.get_ambient_temperature(ambient_hex)
            self.vsr3_humidity = self.get_humidity(humidity_hex)
            self.vsr3_asic1 = self.get_asic_temperature(asic1_hex)
            self.vsr3_asic2 = self.get_asic_temperature(asic2_hex)
            self.vsr3_adc = self.get_adc_temperature(adc_hex)
        elif (self.vsr_addr == HexitecFem.VSR_ADDRESS[3]):
            self.vsr4_ambient = self.get_ambient_temperature(ambient_hex)
            self.vsr4_humidity = self.get_humidity(humidity_hex)
            self.vsr4_asic1 = self.get_asic_temperature(asic1_hex)
            self.vsr4_asic2 = self.get_asic_temperature(asic2_hex)
            self.vsr4_adc = self.get_adc_temperature(adc_hex)
        elif (self.vsr_addr == HexitecFem.VSR_ADDRESS[4]):
            self.vsr5_ambient = self.get_ambient_temperature(ambient_hex)
            self.vsr5_humidity = self.get_humidity(humidity_hex)
            self.vsr5_asic1 = self.get_asic_temperature(asic1_hex)
            self.vsr5_asic2 = self.get_asic_temperature(asic2_hex)
            self.vsr5_adc = self.get_adc_temperature(adc_hex)
        elif (self.vsr_addr == HexitecFem.VSR_ADDRESS[5]):
            self.vsr6_ambient = self.get_ambient_temperature(ambient_hex)
            self.vsr6_humidity = self.get_humidity(humidity_hex)
            self.vsr6_asic1 = self.get_asic_temperature(asic1_hex)
            self.vsr6_asic2 = self.get_asic_temperature(asic2_hex)
            self.vsr6_adc = self.get_adc_temperature(adc_hex)
        else:
            logging.warning("VSR 0x%s: Sensor data temporarily unavailable" %
                            format(self.vsr_addr, '02x'))

    def get_ambient_temperature(self, hex_val):
        """Calculate ambient temperature."""
        try:
            return ((int(hex_val, 16) * 175.72) / 65536) - 46.84
        except ValueError as e:
            logging.error("Error converting ambient temperature: %s" % e)
            return -100

    def get_humidity(self, hex_val):
        """Calculate humidity."""
        try:
            return ((int(hex_val, 16) * 125) / 65535) - 6
        except ValueError as e:
            logging.error("Error converting humidity: %s" % e)
            return -100

    def get_asic_temperature(self, hex_val):
        """Calculate ASIC temperature."""
        try:
            return int(hex_val, 16) * 0.0625
        except ValueError as e:
            logging.error("Error converting ASIC temperature: %s" % e)
            return -100

    def get_adc_temperature(self, hex_val):
        """Calculate ADC Temperature."""
        try:
            return int(hex_val, 16) * 0.0625
        except ValueError as e:
            logging.error("Error converting ADC temperature: %s" % e)
            return -100

    def _set_hexitec_config(self, filename):
        """Check whether file exists, load parameters from file."""
        filename = self.base_path + filename
        try:
            with open(filename, 'r') as f:  # noqa: F841
                pass
            self.hexitec_config = filename
            logging.debug("hexitec_config: '%s'" % (self.hexitec_config))
        except IOError as e:
            logging.error("Cannot open provided hexitec file: %s" % e)
            raise IOError("Error: %s" % e)

        self.read_ini_file(self.hexitec_config, self.hexitec_parameters, debug=False)

        # bias_refresh_interval = self._extract_integer(self.hexitec_parameters,
        #                                               'Bias_Voltage/Bias_Refresh_Interval',
        #                                               bit_range=32)
        # if bias_refresh_interval > -1:
        #     self.bias_refresh_interval = bias_refresh_interval / 1000.0

        # bias_voltage_refresh = self._extract_boolean(self.hexitec_parameters,
        #                                              'Bias_Voltage/Bias_Voltage_Refresh')
        # if bias_voltage_refresh > -1:
        #     self.bias_voltage_refresh = bias_voltage_refresh

        # time_refresh_voltage_held = self._extract_integer(self.hexitec_parameters,
        #                                                   'Bias_Voltage/Time_Refresh_Voltage_Held',
        #                                                   bit_range=32)
        # if time_refresh_voltage_held > -1:
        #     self.time_refresh_voltage_held = time_refresh_voltage_held / 1000.0

        # bias_voltage_settle_time = self._extract_integer(self.hexitec_parameters,
        #                                                  'Bias_Voltage/Bias_Voltage_Settle_Time',
        #                                                  bit_range=32)
        # if bias_voltage_settle_time > -1:
        #     self.time_refresh_voltage_held = time_refresh_voltage_held / 1000.0
        #     self.bias_voltage_settle_time = bias_voltage_settle_time / 1000.0

        # Recalculate frame rate
        self.row_s1 = self._extract_integer(self.hexitec_parameters, 'Control-Settings/Row -> S1',
                                            bit_range=14)
        self.s1_sph = self._extract_integer(self.hexitec_parameters, 'Control-Settings/S1 -> Sph',
                                            bit_range=6)
        self.sph_s2 = self._extract_integer(self.hexitec_parameters, 'Control-Settings/Sph -> S2',
                                            bit_range=6)
        self.bias_level = self._extract_integer(self.hexitec_parameters,
                                                'Control-Settings/HV_Bias', bit_range=15)
        self.vsrs_selected = self._extract_integer(self.hexitec_parameters,
                                                'Control-Settings/VSRS_selected', bit_range=6)

        print("row_s1: {} from {}".format(self.row_s1, self._extract_integer(self.hexitec_parameters, 'Control-Settings/Row -> S1', bit_range=14)))
        print("s1_sph: {} from {}".format(self.s1_sph, self._extract_integer(self.hexitec_parameters, 'Control-Settings/S1 -> Sph', bit_range=6)))
        print("sph_s2: {} from {}".format(self.sph_s2, self._extract_integer(self.hexitec_parameters, 'Control-Settings/Sph -> S2', bit_range=6)))
        # print("bias:   {} from {}".format(self.bias_level, self._extract_integer(self.hexitec_parameters, 'Control-Settings/HV_Bias', bit_range=15)))
        # print(" vsrs: {}".format(self.vsrs_selected))
        self.enable_selected_vsrs(self.vsrs_selected)
        # time.sleep(1.5)
        # print(self.hexitec_parameters)
        self.calculate_frame_rate()

    def enable_selected_vsrs(self, vsrs_selected):
        """Populate VSR_ADDRESS according to ini file selection."""
        index = 0
        # Clear VSR addresses before selecting according to ini file
        self.VSR_ADDRESS = []
        while index < 6:
            if vsrs_selected & (1 << index):
                self.VSR_ADDRESS.append(0x90 + index)
            index += 1
        # print("VSRs: {}".format(' '.join("0x{0:X}".format(x) for x in self.VSR_ADDRESS)))
        return self.VSR_ADDRESS

    def convert_string_exponential_to_integer(self, exponent):
        """Convert aspect format to fit dac format.

        Aspect's exponent format looks like: 1,003000E+2
        Convert to float (eg: 100.3), rounding to nearest
        int before scaling to fit DAC range.
        """
        number_string = str(exponent)
        number_string = number_string.replace(",", ".")
        number_float = float(number_string)
        number_int = int(round(number_float))
        return number_int
        # number_scaled = int(number_int // self.DAC_SCALE_FACTOR)

    def _extract_exponential(self, parameter_dict, descriptor, bit_range):
        """Extract exponential descriptor from parameter_dict, check it's within bit_range."""
        valid_range = [0, 1 << bit_range]
        setting = -1
        try:
            unscaled_setting = parameter_dict[descriptor]
            scaled_setting = self.convert_string_exponential_to_integer(unscaled_setting)
            if scaled_setting >= valid_range[0] and scaled_setting <= valid_range[1]:
                setting = int(scaled_setting // self.DAC_SCALE_FACTOR)
            else:
                logging.error("Error parsing %s, got: %s (scaled: % s) but valid range: %s-%s" %
                              (descriptor, unscaled_setting, scaled_setting, valid_range[0],
                               valid_range[1]))
                setting = -1
        except KeyError:
            logging.warning("Warning: No '%s' Key defined!" % descriptor)
        return setting

    def convert_aspect_float_to_dac_value(self, number_float):
        """Convert aspect float format to fit dac format.

        Convert float (eg: 1.3V) to mV (*1000), scale to fit DAC range
        before rounding to nearest int.
        """
        milli_volts = number_float * 1000
        number_scaled = int(round(milli_volts // self.DAC_SCALE_FACTOR))
        return number_scaled

    def _extract_float(self, parameter_dict, descriptor):
        """Extract descriptor from parameter_dict, check within 0.0 - 3.0 (hardcoded) range."""
        valid_range = [0.0, 3.0]
        setting = -1
        try:
            setting = float(parameter_dict[descriptor])
            if setting >= valid_range[0] and setting <= valid_range[1]:
                # Convert from volts to DAQ format
                setting = self.convert_aspect_float_to_dac_value(setting)
            else:
                logging.error("Error parsing float %s, got: %s but valid range: %s-%s" %
                              (descriptor, setting, valid_range[0], valid_range[1]))
                setting = -1
        except KeyError:
            logging.warning("Warning: No '%s' Key defined!" % descriptor)
        return setting

    def _extract_integer(self, parameter_dict, descriptor, bit_range):
        """Extract integer descriptor from parameter_dict, check it's within bit_range."""
        valid_range = [0, 1 << bit_range]
        setting = -1
        try:
            setting = int(parameter_dict[descriptor])
            if setting >= valid_range[0] and setting <= valid_range[1]:
                pass
            else:
                logging.error("Error parsing parameter %s, got: %s but valid range: %s-%s" %
                              (descriptor, setting, valid_range[0], valid_range[1]))
                setting = -1
        except KeyError:
            logging.warning("Warning: No '%s' Key defined!" % descriptor)

        return setting

    def _extract_boolean(self, parameter_dict, descriptor):
        """Extract boolean of descriptor from parameter_dict.

        True values: y, yes, t, true, on and 1.
        False values: n, no, f, false, off and 0.
        """
        try:
            parameter = parameter_dict[descriptor]
            setting = bool(distutils.util.strtobool(parameter))
        except ValueError:
            logging.error("ERROR: Invalid choice for %s!" % descriptor)
            setting = -1
        return setting

    def _extract_80_bits(self, param, vsr, asic, channel_or_block):  # noqa: C901
        """Extract 80 bits from four (20 bit) channels, assembling one ASIC's row/column."""
        # vsr = 1
        # asic = 1
        # param = "ColumnEn_"
        # channel_or_block = "Channel"
        # Example Column variable: 'Sensor-Config_V1_S1/ColumnEn_1stChannel'
        # Examples Row variable:   'Sensor-Config_V1_S1/RowPwr4thBlock'

        bDebug = False
        # if param == "ColumnCal":
        #     bDebug = True

        # TODO: Bit clunky returning so many -1 tuples. Better solution for no ini file loaded?
        aspect_list = [(-1, -1), (-1, -1), (-1, -1), (-1, -1), (-1, -1), (-1, -1), (-1, -1),
                       (-1, -1), (-1, -1), (-1, -1)]

        key = 'Sensor-Config_V%s_S%s/%s1st%s' % (vsr, asic, param, channel_or_block)
        try:
            first_channel = self.extract_channel_data(self.hexitec_parameters, key)
        except KeyError:
            logging.debug("WARNING: Missing key %s - was .ini file loaded?" % key)
            return aspect_list

        key = 'Sensor-Config_V%s_S%s/%s2nd%s' % (vsr, asic, param, channel_or_block)
        try:
            second_channel = self.extract_channel_data(self.hexitec_parameters, key)
        except KeyError:
            logging.debug("WARNING: Missing key %s - was .ini file loaded?" % key)
            return aspect_list

        key = 'Sensor-Config_V%s_S%s/%s3rd%s' % (vsr, asic, param, channel_or_block)
        try:
            third_channel = self.extract_channel_data(self.hexitec_parameters, key)
        except KeyError:
            logging.debug("WARNING: Missing key %s - was .ini file loaded?" % key)
            return aspect_list

        key = 'Sensor-Config_V%s_S%s/%s4th%s' % (vsr, asic, param, channel_or_block)
        try:
            fourth_channel = self.extract_channel_data(self.hexitec_parameters, key)
        except KeyError:
            logging.debug("WARNING: Missing key %s - was .ini file loaded?" % key)
            return aspect_list

        entirety = first_channel + second_channel + third_channel + fourth_channel
        if bDebug:  # pragma: no cover
            print("   1st: %s" % first_channel)
            print("   2nd: %s" % second_channel)
            print("   3rd: %s" % third_channel)
            print("   4th: %s" % fourth_channel)
            print("   entirety: %s" % entirety)
        # Convert string to bytes (to support Python 3)
        entirety = entirety.encode("utf-8")
        # Pixels appear in 8 bit reverse order, reverse bit order accordingly
        # More info: https://docs.scipy.org/doc/numpy/user/basics.byteswapping.html
        big_end_arr = np.ndarray(shape=(10,), dtype='>i8', buffer=entirety)
        rev_order = big_end_arr.byteswap()
        entirety = rev_order.tobytes()

        byte_list = []
        for index in range(0, len(entirety), 8):
            byte_list.append(entirety[index:index + 8])

        aspect_list = []
        for binary in byte_list:
            decimal = int(binary, 2)
            aspect = self.convert_to_aspect_format(decimal)
            aspect_list.append(aspect)
            if bDebug:  # pragma: no cover
                print("\t\tVSR: %s   bin: %s dec: %s" % (vsr, binary, "{:02x}".format(decimal)))

        # Turns aspect_list into tupples of (MSB, LSB), e.g.
        # [(70, 70), (70, 70), (70, 70), (70, 70), (70, 70), (70, 70), (70, 70), (69, 55),
        #  (57, 53), (51, 49)]

        return aspect_list

    def extract_channel_data(self, parameter_dict, key):
        """Extract value of key from parameters_dict's dictionary."""
        channel = parameter_dict[key]
        if len(channel) != 20:
            logging.error("Invalid length (%s != 20) detected in key: %s" % (len(channel), key))
            raise HexitecFemError("Invalid length of value in '%s'" % key)
        return channel

    def convert_to_aspect_format(self, value):
        """Convert integer to Aspect's hexadecimal notation e.g. 31 (0x1F) -> 0x31, 0x46."""
        hex_string = "{:02x}".format(value)
        high_string = hex_string[0]
        low_string = hex_string[1]
        high_int = int(high_string, 16)
        low_int = int(low_string, 16)
        high_encoded = self.HEX_ASCII_CODE[high_int]
        low_encoded = self.HEX_ASCII_CODE[low_int]
        # print(" *** convert_to_aspect_format({}) -> {}, {}".format(value, high_encoded, low_encoded))
        return high_encoded, low_encoded

    def read_ini_file(self, filename, parameter_dict, debug=False):
        """Read filename, parse case sensitive keys decoded as strings."""
        parser = configparser.ConfigParser()
        if debug:  # pragma: no cover
            print("---------------------------------------------------------------------")
        # Maintain case-sensitivity:
        parser.optionxform = str
        parser.read(filename)
        for section in parser.sections():
            if debug:  # pragma: no cover
                print("Section: ", section)
            for key, value in parser.items(section):
                parameter_dict[section + "/" + key] = value.strip("\"")
                if debug:  # pragma: no cover
                    print("   " + section + "/" + key + " => " + value.strip("\""))
        if debug:  # pragma: no cover
            print("---------------------------------------------------------------------")

    def translate_to_normal_hex(self, value):
        """Translate Aspect encoding into 0-F equivalent scale."""
        if value not in self.HEX_ASCII_CODE:
            raise HexitecFemError("Invalid Hexadecimal value {0:X}".format(value))
        if value < 0x3A:
            value -= 0x30
        else:
            value -= 0x37
        return value

    def mask_aspect_encoding(self, value_h, value_l, resp):
        """Mask values honouring aspect encoding.

        Aspect: 0x30 = 1, 0x31 = 1, .., 0x39 = 9, 0x41 = A, 0x42 = B, .., 0x46 = F.
        Therefore increase values between 0x39 and 0x41 by 7 to match aspect's legal range.
        I.e. 0x39 | 0x32 = 0x3B, + 7 = 0x42.
        """
        value_h = self.translate_to_normal_hex(value_h)
        value_l = self.translate_to_normal_hex(value_l)
        resp[0] = self.translate_to_normal_hex(resp[0])
        resp[1] = self.translate_to_normal_hex(resp[1])
        masked_h = value_h | resp[0]
        masked_l = value_l | resp[1]
        # print("h: {0:X} r: {1:X} = {2:X} masked: {3:X} I.e. {4:X}".format(
        #     value_h, resp[0], value_h | resp[0], masked_h, self.HEX_ASCII_CODE[masked_h]))
        # print("l: {0:X} r: {1:X} = {2:X} masked: {3:X} I.e. {4:X}".format(
        #     value_l, resp[1], value_l | resp[1], masked_l, self.HEX_ASCII_CODE[masked_l]))
        return self.HEX_ASCII_CODE[masked_h], self.HEX_ASCII_CODE[masked_l]

    def debug_register(self, msb, lsb):  # pragma: no cover
        """Debug function: Display contents of register."""
        # TODO: Scale with num of VSR..
        # for vsr in self.VSR_ADDRESS:
        self.send_cmd([self.VSR_ADDRESS[1], self.READ_REG_VALUE,
                       msb, lsb])
        vsr2 = self.read_response()
        time.sleep(0.25)
        self.send_cmd([self.VSR_ADDRESS[0], self.READ_REG_VALUE,
                       msb, lsb])
        vsr1 = self.read_response()
        vsr2 = vsr2[2:-1]
        vsr1 = vsr1[2:-1]
        return (vsr2, vsr1)

    @run_on_executor(executor='thread_executor')
    def dump_all_registers(self):  # pragma: no cover
        """Dump register 0x00 - 0xff contents to screen.

        aSpect's address format: 0x3F -> 0x33, 0x46 (i.e. msb, lsb)
        See HEX_ASCII_CODE, and section 3.3, page 11 of revision 0.5:
        aS_AM_Hexitec_VSR_Interface.pdf
        """
        try:
            for msb in range(1):
                for lsb in range(2, 6):
                    (vsr2, vsr1) = self.debug_register(self.HEX_ASCII_CODE[msb], self.HEX_ASCII_CODE[lsb])
                    print("  * Register: {}{}: VSR2: {}.{} VSR1: {}.{}".format(hex(msb), hex(lsb)[-1],
                          chr(vsr2[0]), chr(vsr2[1]),
                          chr(vsr1[0]), chr(vsr1[1])))
                    time.sleep(0.25)
            # for msb in range(16):
            #     for lsb in range(16):
            #         (vsr2, vsr1) = self.debug_register(self.HEX_ASCII_CODE[msb], self.HEX_ASCII_CODE[lsb])
            #         print(" \t\t\t\t* Register: {}{}: VSR2: {}.{} VSR1: {}.{}".format(hex(msb), hex(lsb)[-1],
            #             chr(vsr2[0]), chr(vsr2[1]),
            #             chr(vsr1[0]), chr(vsr1[1])))
            #         time.sleep(0.25)
        except Exception as e:
            logging.error("dump_all_registers: {}".format(e))

    def convert_hex_to_hv(self, hex_value):
        """Convert hexadecimal value into HV voltage."""
        return (hex_value / 0xFFF) * 1250

    def convert_hv_to_hex(self, hv_value):
        """Convert HV voltage into hexadecimal value."""
        return int((hv_value / 1250) * 0xFFF)

    def convert_bias_to_dac_values(self, hv):
        """Convert bias level to DAC formatted values.

        I.e. 21 V -> 0x0041 (0x30, 0x30, 0x34, 0x31)
        """
        hv_hex = self.convert_hv_to_hex(hv)
        # print(" Selected hv: {0}. Converted to hex: {1:04X}".format(hv, hv_hex))
        hv_hex_msb = hv_hex >> 8
        hv_hex_lsb = hv_hex & 0xFF
        hv_msb = self.convert_to_aspect_format(hv_hex_msb)
        hv_lsb = self.convert_to_aspect_format(hv_hex_lsb)
        # print(" Conv'd to aSp_M: {}".format(hv_msb))
        # print(" Conv'd to aSp_L: {}".format(hv_lsb))
        return hv_msb, hv_lsb

    def hv_on(self, msg):
        """Switch HV on."""
        logging.debug("Enable: [0xE3]")
        self.send_cmd([0xC0, 0xE3])
        time.sleep(0.5)

        logging.debug("Going to set HV bias to -{} volts".format(self.bias_level))
        hv_msb, hv_lsb = self.convert_bias_to_dac_values(self.bias_level)

        logging.debug("Write DAC: [0x54]")
        self.send_cmd([0xC0, 0x54, 0x30, 0x30, 0x30, 0x30,
                       0x30, 0x30, 0x30, 0x30,
                       0x30, 0x30, 0x30, 0x30,
                       hv_msb[0], hv_msb[1], hv_lsb[0], hv_lsb[1],
                       0x30, 0x30, 0x30, 0x30,
                       0x30, 0x30, 0x30, 0x30,
                       0x30, 0x30, 0x30, 0x30,
                       0x30, 0x30, 0x30, 0x30])
        self.read_response()
        self.hv_bias_enabled = True
        logging.debug("HV now ON")

    def hv_off(self, msg):
        """Switch HV off."""
        logging.debug("Disable: [0xE2]")
        self.send_cmd([0xC0, 0xE2])
        # logging.debug("disabled, all done!")
        self.hv_bias_enabled = False
        logging.debug("HV now OFF")

    def environs(self):
        """Readout environmental data."""
        IOLoop.instance().add_callback(self.read_sensors)

class HexitecFemError(Exception):
    """Simple exception class for HexitecFem to wrap lower-level exceptions."""

    pass<|MERGE_RESOLUTION|>--- conflicted
+++ resolved
@@ -328,17 +328,9 @@
     def connect(self, bDebug=False):
         """Set up hardware connection."""
         try:
-<<<<<<< HEAD
             self.x10g_rdma = RdmaUDP(self.server_ctrl_ip_addr, 61649,
                                      self.camera_ctrl_ip_addr, 61648,
-                                     9000, 0.5, self.debug, unique_cmd_no=False)
-=======
-            self.x10g_rdma = RdmaUDP(self.server_ctrl_ip_addr, 61650,
-                                     self.server_ctrl_ip_addr, 61651,
-                                     self.camera_ctrl_ip_addr, 61650,
-                                     self.camera_ctrl_ip_addr, 61651,
-                                     2000000, 9000)
->>>>>>> 0d3d5a59
+                                     9000, 0.5, self.debug)
             self.x10g_rdma.setDebug(False)
             self.x10g_rdma.ack = False  # True
         except socket_error as e:
@@ -1482,63 +1474,7 @@
         logging.debug("Write ADC register")     # 90 53 16 09   ;Write ADC Register
         self.send_cmd([self.vsr_addr, 0x53, 0x31, 0x36, 0x30, 0x39])  # Works as well as the one below
         self.read_response()
-<<<<<<< HEAD
         # self.write_and_response(self.vsr_addr, 0x31, 0x36, 0x30, 0x39)
-=======
-
-        # Re-Start the state machine
-
-        self.send_cmd(enable_sm_vsr1)
-        self.read_response()
-        self.send_cmd(enable_sm_vsr2)
-        self.read_response()
-
-        ###
-
-        self._set_status_message("Configuring VSR2")
-        self.selected_sensor = HexitecFem.OPTIONS[2]
-
-        self.initialise_sensor()
-        self._set_status_message("VSR2: Sensors initialised.")
-
-        self.set_up_state_machine()
-        self._set_status_message("VSR2: State Machine setup")
-
-        self.write_dac_values()
-        self._set_status_message("VSR2: DAC values written")
-
-        self.enable_adc()
-        self._set_status_message("VSR2: ADC enabled")
-
-        self.load_pwr_cal_read_enables()
-        self._set_status_message("VSR2: Loaded Power, Calibrate, Read Enables")
-
-        synced_status = self.calibrate_sensor()
-        logging.debug("Calibrated sensor returned synchronised status: %s" % synced_status)
-
-        self._set_status_message("Configuring VSR1")
-        self.selected_sensor = HexitecFem.OPTIONS[0]
-
-        self.initialise_sensor()
-        self._set_status_message("VSR1: Sensors initialised")
-
-        self.set_up_state_machine()
-        self._set_status_message("VSR1: State Machine setup")
-
-        self.write_dac_values()
-        self._set_status_message("VSR1: DAC values written")
-
-        self.enable_adc()
-        self._set_status_message("VSR1: ADC enabled")
-
-        self.load_pwr_cal_read_enables()
-        self._set_status_message("VSR1: Loaded Power, Calibrate, Read Enables")
-
-        synced_status = self.calibrate_sensor()
-        logging.debug("Calibrated sensor returned synchronised status: %s" % synced_status)
-
-        self._set_status_message("Initialisation completed. VSR2 and VS1 configured.")
->>>>>>> 0d3d5a59
 
     def calculate_frame_rate(self):
         """Calculate variables to determine frame rate (See ASICTimingRateDefault.xlsx)."""
