"""
GenerateConfigFiles: Creates a temporary file according to user UI selections.

Christian Angelsen, STFC Detector Systems Software Group
"""

import logging
import os
from collections import OrderedDict


class GenerateConfigFiles():
    """Accepts Parameter tree from hexitecDAQ's "/config" branch to generate json file."""

    def __init__(self, param_tree, number_histograms, compression_type="none",
                 master_dataset="processed_frames", extra_datasets=[], selected_os="CentOS",
                 live_view_selected=True):
        """
        Initialize the GenerateConfigFiles object.

        This constructor initializes the GenerateConfigFiles object.
        :param param_tree: dictionary of parameter_tree configuration
        :param number_histograms: number of histogram bins
        :param master_dataset: set master dataset
        :param extra_datasets: include optional dataset(s)
        :param selected_os: which OS (ie path) to generate config for
        """
        self.param_tree = param_tree
        self.number_histograms = number_histograms
        # Compression Options are ["none", "blosc"]
        self.compression_type = compression_type
        self.master_dataset = master_dataset
        self.extra_datasets = extra_datasets
        # Each OS needs its own install, build paths
        self.selected_os = selected_os
        self.live_view_selected = live_view_selected

    def boolean_to_string(self, bBool):
        """Convert bool to string."""
        string = "false"
        if bBool:
            string = "true"
        return string

    def threshold_settings(self, threshold):
        """Add threshold plugin section to configuration file."""
        try:
            threshold_config = '''
                        "threshold_file": "%s",
                        "threshold_value": %s,
                        "threshold_mode": "%s",''' % \
                (threshold['threshold_filename'], threshold['threshold_value'],
                 threshold['threshold_mode'])
        except KeyError:
            logging.error("Error extracting threshold_settings!")
            print("Error extracting threshold_settings!")
            raise KeyError("Couldn't locate threshold setting(s)!")
        return threshold_config

    def calibration_settings(self, calibration):
        """Add calibration plugin section to configuration file."""
        try:
            calibration_config = '''
                        "gradients_file": "%s",
                        "intercepts_file": "%s",''' % (calibration['gradients_filename'],
                                                       calibration['intercepts_filename'])
        except KeyError:
            logging.error("Error extracting calibration_settings!")
            print("Error extracting calibration_settings!")
            raise KeyError("Couldn't locate calibration setting(s)!")
        return calibration_config

    def histogram_settings(self, histogram):
        """Add histogram plugin section to configuration file."""
        try:
            histogram_config = '''
                        "bin_start": %s,
                        "bin_end": %s,
                        "bin_width": %s,
                        "max_frames_received": %s,
                        "pass_processed": %s,
                        "pass_raw": %s,''' % \
                (histogram['bin_start'], histogram['bin_end'], histogram['bin_width'],
                 histogram['max_frames_received'],
                 self.boolean_to_string(histogram['pass_processed']),
                 self.boolean_to_string(histogram['pass_raw']))
        except KeyError:
            logging.error("Error extracting histogram_settings!")
            print("Error extracting histogram_settings!")
            raise KeyError("Couldn't locate histogram setting(s)!")
        return histogram_config

    def summed_image_settings(self, summed_image):
        """Add summed_image plugin section to configuration file."""
        try:
            summed_image_config = '''
                        "threshold_lower": %s,
                        "threshold_upper": %s,''' % \
                (summed_image['threshold_lower'], summed_image['threshold_upper'])
        except KeyError:
            logging.error("Error extracting summed_image_settings!")
            print("Error extracting summed_image_settings!")
            raise KeyError("Couldn't locate summed_image setting(s)!")
        return summed_image_config

    def generate_config_files(self, id=""):  # noqa: C901
        """Generate the two configuration files.

        The store config file contains the actual configuration.
        The execute config file is used to execute the configuration of the store file.
        """
        store_temp_name = "/tmp/_tmp_store{}.json".format(id)
        self.store_temp = open(store_temp_name, mode='w+t')

        # Generate a unique index name
        (blank, folder, filename) = store_temp_name.split("/")
        self.index_name = filename + str(id)

        # ---------------- Section for the store sequence ---------------- #

        # Preamble includes name of sequence, fr setup (unlikely to change)
        store_sequence_preamble = '''[
    {
        "store":
        {
            "index": "%s",
            "value":
            [''' % self.index_name

        # plugin path that follows the same format i.e. ("reorder", "Reorder", "Reorder")
        # "index": "reorder",
        # "name": "HexitecReorderPlugin",
        # "library": "~/develop/projects/odin-demo/install/lib/libHexitecReorderPlugin.so"

        # Hexitec plugins (These also follow a uniform naming convention)
        hexitec_plugins = {}
        hexitec_plugins['reorder'] = ["reorder", "Reorder", "Reorder"]
        hexitec_plugins['threshold'] = ["threshold", "Threshold", "Threshold"]
        hexitec_plugins['next_frame'] = ["next_frame", "NextFrame", "NextFrame"]
        hexitec_plugins["calibration"] = ["calibration", "Calibration", "Calibration"]
        hexitec_plugins["addition"] = ["addition", "Addition", "Addition"]
        hexitec_plugins["discrimination"] = ["discrimination", "Discrimination", "Discrimination"]
        hexitec_plugins["histogram"] = ["histogram", "Histogram", "Histogram"]
        hexitec_plugins["summed_image"] = ["summed_image", "SummedImage", "SummedImage"]

        # Plugin path that doesn't follow the same format (as the others)
        # "live_view", "LiveViewPlugin      "install/lib/libLiveViewPlugin.so"
        # "hdf",       "FileWriterPlugin",  "install/lib/libHdf5Plugin.so"
        # "blosc",     "BloscPlugin",       "install/lib/libBloscPlugin.so"

        # Odin plugins
        odin_plugins = {}
        odin_plugins["live_view"] = ["live_view", "LiveView", "LiveView"]
        odin_plugins['hdf'] = ["hdf", "FileWriter", "Hdf5"]
        odin_plugins['blosc'] = ["blosc", "Blosc", "Blosc"]

        # Work out pixel dimensions
        sensors_layout = self.param_tree['sensors_layout']
        rows_of_sensors, columns_of_sensors = int(sensors_layout[0]), int(sensors_layout[2])
        rows = rows_of_sensors * 80
        columns = columns_of_sensors * 80
        pixels = rows * columns

        # Extract configuration from HexitecDAQ config
        d = self.param_tree['config']

        # Sort parameter tree dict into R, T, N, C, A, D, SI, H, LV plugin order
        keyorder = ['reorder', 'threshold', 'next_frame', 'calibration', 'addition',
                    'discrimination', 'summed_image', 'histogram', 'live_view']
        config = OrderedDict(sorted(d.items(), key=lambda i: keyorder.index(i[0])))

        # Determine plugin chain (to configure frameProcessor)

        # Reorder, threshold always mandatory
        plugin_chain = ["reorder", "threshold"]

        # User selectable plugins
        optional_plugins = ["next_frame", "calibration", "addition", "discrimination"]

        # Any optional plugin(s) to be added?
        for key in config:
            if key not in optional_plugins:
                continue
            try:
                if config[key]['enable']:
                    plugin_chain.append(key)
            except KeyError:
                # KeyError thrown if plugin doesn't have "enable" key
                print("Plugin %s missing 'enable' setting!" % key)
                logging.debug("Plugin %s missing 'enable' setting!" % key)
                raise Exception("Plugin %s missing 'enable' setting!" % key)

        plugin_chain += ["summed_image", "histogram"]
        if self.live_view_selected:
            plugin_chain += ["live_view"]

        # Add blosc if compression selected
        if self.compression_type == "blosc":
            plugin_chain.append("blosc")
        plugin_chain += ["hdf"]

        # Construct path relative to current working directory
        cwd = os.getcwd()
        base_path_index = cwd.rfind("hexitec-detector")
        odin_path = cwd[:base_path_index - 1]

        store_plugin_paths = ""
        # Ubuntu and CentOS require different paths, builds, json files
        os_path = ""
        if self.selected_os == "CentOS":
            os_path = ""
        elif self.selected_os == "Ubuntu":
            os_path = "_ubuntu"

        comma_or_blank = ""
        # Build config for Hexitec plugins (uniform naming)
        for plugin in plugin_chain:
            if plugin in hexitec_plugins:
                store_plugin_paths += '''%s
                {
                    "plugin": {
                        "load": {
                            "index": "%s",
                            "name": "Hexitec%sPlugin",
                            "library": "%s/install%s/lib/libHexitec%sPlugin.so"
                        }
                    }
                }''' % (comma_or_blank,
                        hexitec_plugins[plugin][0],
                        hexitec_plugins[plugin][1],
                        odin_path,
                        os_path,
                        hexitec_plugins[plugin][2])
                comma_or_blank = ","

        # Build config for Odin plugins (differing names)
        for plugin in plugin_chain:
            if plugin in odin_plugins:
                store_plugin_paths += ''',
                {
                    "plugin": {
                        "load": {
                            "index": "%s",
                            "name": "%sPlugin",
                            "library": "%s/install%s/lib/lib%sPlugin.so"
                        }
                    }
                }''' % (odin_plugins[plugin][0],
                        odin_plugins[plugin][1],
                        odin_path,
                        os_path,
                        odin_plugins[plugin][2])

        if self.live_view_selected:
<<<<<<< HEAD
            # Chain plugins together, with live view now branched off reorder
=======
            # Chain plugins together, with live view now branched off histogram(was summed_image)
>>>>>>> 0d3d5a59
            store_plugin_connect = ''',
                {
                    "plugin": {
                        "connect": {
                            "index": "live_view",
<<<<<<< HEAD
                            "connection": "reorder"
=======
                            "connection": "histogram"
>>>>>>> 0d3d5a59
                        }
                    }
                }'''
            # Remove live_view from main plugin chain
            plugin_chain.remove("live_view")
        else:
            store_plugin_connect = ""

        previous_plugin = "frame_receiver"
        # Chain together all other selected plugins, from frame receiver until hdf
        for plugin in plugin_chain:
            store_plugin_connect += ''',
                {
                    "plugin": {
                        "connect": {
                            "index": "%s",
                            "connection": "%s"
                        }
                    }
                }''' % (plugin, previous_plugin)
            previous_plugin = plugin

        # Configure plugins' settings

        store_plugin_config = ""
        unique_setting = ""
        for plugin in plugin_chain:
            # rinse and repeat for all (except live view, hdf, and blosc if selected)
            if plugin not in ["live_view", "hdf"]:

                # Get unique_setting(s) according to plugin
                if plugin == "threshold":
                    unique_setting = self.threshold_settings(config[plugin])
                if plugin == "next_frame":
                    pass    # Nowt extra
                if plugin == "calibration":
                    unique_setting = self.calibration_settings(config[plugin])
                if plugin == "discrimination" or plugin == "addition":
                    unique_setting = '''\n                        "pixel_grid_size": %s,''' % \
                        config[plugin]['pixel_grid_size']
                if plugin == "histogram":
                    unique_setting = self.histogram_settings(config[plugin])
                if plugin == "summed_image":
                    unique_setting = self.summed_image_settings(config[plugin])

                store_plugin_config += ''',
                {
                    "%s": {%s
                        "sensors_layout": "%s"
                    }
                }''' % (plugin, unique_setting, sensors_layout)
                unique_setting = ""
        # live_view, hdf have different settings (no sensors_layout..)

        if self.live_view_selected:
            store_plugin_config += ''',
                {
                    "live_view":
                    {
                        "frame_frequency": 50,
                        "per_second": 0,
                        "live_view_socket_addr": "tcp://192.168.0.13:5020",
                        "dataset_name": "raw_frames"
                    }
                }'''

        # Configure blosc (common settings) if selected
        if self.compression_type == "blosc":
            store_plugin_config += ''',
                {
                    "blosc": {
                        "compressor": 1,
                        "shuffle": 0,
                        "level": 4,
                        "threads": 1
                    }
                }'''

        store_plugin_config += ''',
                {
                    "hdf":
                    {
                        "master": "%s",''' % self.master_dataset + '''
                        "dataset":
                        {'''

        # Datasets' individual Blosc settings will be defined once only,
        #  applied to all datasets:
        blosc_settings = '''
                                "compression": "%s",
                                "blosc_compressor": 1,
                                "blosc_shuffle": 0,
                                "blosc_level": 4''' % self.compression_type

        # extra_datasets contained 0 or more of: [processed_frames, raw_frames]
        for dataset in self.extra_datasets:
            # datatype is float for processed_frames, uint16 for raw_frames
            datatype = "float"
            if dataset == "raw_frames":
                datatype = "uint16"
            store_plugin_config += '''
                            "%s":''' % dataset + '''
                            {
                                "datatype": "%s",''' % (datatype) + '''
                                "dims": [%s, %s],''' % (rows, columns) + '''
                                "chunks": [1, %s, %s],%s''' % (rows, columns, blosc_settings) + '''
                            },'''

        store_plugin_config += '''
                            "summed_images":
                            {
                                "datatype": "uint32",
                                "dims": [%s, %s],''' % (rows, columns) + '''
                                "chunks": [1, %s, %s],%s''' % (rows, columns, blosc_settings) + '''
                            },
                            "spectra_bins":
                            {
                                "datatype": "float",
                                "dims": [%s],''' % (self.number_histograms) + '''
                                "chunks": [1, %s],%s''' % (self.number_histograms, blosc_settings) + '''
                            },
                            "pixel_spectra":
                            {
                                "datatype": "float",
                                "dims": [%s, %s],''' % (pixels, self.number_histograms) + '''
                                "chunks": [1, %s, %s],%s''' % (pixels, self.number_histograms, blosc_settings) + '''
                            },
                            "summed_spectra":
                            {
                                "datatype": "uint64",
                                "dims": [%s],''' % (self.number_histograms) + '''
                                "chunks": [1, %s],%s''' % (self.number_histograms, blosc_settings) + '''
                            }
                        }
                    }
                }'''

        store_plugin_config += ''',
                {
                    "hdf":
                    {
                        "file":
                        {
                            "path": "/tmp/"
                        }
                    }
                }
            ]
        }
    }
]'''

        # Put together the store sequence file
        try:
            self.store_temp.writelines(store_sequence_preamble)
            self.store_temp.writelines(store_plugin_paths)
            self.store_temp.writelines(store_plugin_connect)
            self.store_temp.writelines(store_plugin_config)
        finally:
            self.store_temp.close()

        # The execute_string file is used to wipe any existing config, then load user config
        execute_string = '''[
    {
        "plugin":
        {
            "disconnect": "all"
        }
    },
    {
        "execute":
        {
            "index": "%s"
        }
    }
]''' % self.index_name

        execute_temp_name = "/tmp/_tmp_execute.json"
        self.execute_temp = open(execute_temp_name, mode='w+t')

        # Put together the execute sequence file
        try:
            self.execute_temp.writelines(execute_string)
        finally:
            self.execute_temp.close()

        store_string = store_sequence_preamble + store_plugin_paths + store_plugin_connect + store_plugin_config

        # Remove "execute" key (but keep its contents) from .json file contents:
        execute_preamble = execute_string.find("execute")
        string_without_execute_key = execute_string[execute_preamble+9: -3]
        execute_string_without_cr = "".join(string_without_execute_key.split())
        # Configuring FP using strings require removal of "store" key (but keeping its contents)
        # from .json equivalent, and removing the final two brackets:
        preamble = store_string.find("store")
        store_string = store_string[preamble+9: -4]
        store_string_without_cr = "".join(store_string.split())

        return store_temp_name, execute_temp_name, store_string_without_cr, execute_string_without_cr


if __name__ == '__main__':  # pragma: no cover
    param_tree = {'file_info': {'file_name': 'default_file', 'enabled': False, 'file_dir': '/tmp/'},
                  'sensors_layout': '2x2', 'receiver':
                  {'config_file': '', 'configured': False, 'connected': False},
                  'status': {'in_progress': False, 'daq_ready': False},
                  # The 'config' nested dictionary control which plugin(s) are loaded:
                  'config':
                  {'calibration':
                   {'enable': False, 'intercepts_filename': '', 'gradients_filename': ''},
                   'addition':
                   {'enable': False, 'pixel_grid_size': 3},
                   'discrimination': {'enable': False, 'pixel_grid_size': 5},
                   'histogram':
                   {'bin_end': 8000, 'bin_start': 0, 'bin_width': 10.0, 'max_frames_received': 10,
                    'pass_processed': True, 'pass_raw': True},
                   'next_frame': {'enable': False},
                   'threshold':
                   {'threshold_value': 99, 'threshold_filename': '', 'threshold_mode': 'none'},
                   'summed_image': {
                       'threshold_lower': 120,
                       'threshold_upper': 4800,
                       'image_frequency': 1}
                   },
                  'processor': {'config_file': '', 'configured': False, 'connected': False}}

    bin_end = param_tree['config']['histogram']['bin_end']
    bin_start = param_tree['config']['histogram']['bin_start']
    bin_width = param_tree['config']['histogram']['bin_width']
    number_histograms = int((bin_end - bin_start) / bin_width)
    master_dataset = "raw_frames"
    extra_datasets = [master_dataset, "processed_frames"]
    # extra_datasets = [master_dataset]
    selected_os = "CentOS"
    gcf = GenerateConfigFiles(param_tree, number_histograms, compression_type="none",
                              master_dataset=master_dataset, extra_datasets=extra_datasets,
                              selected_os=selected_os)
    s, e, ss, se = gcf.generate_config_files(0)
    # print(type(s), type(e), type(ss), type(se))
    print("GFC (os:%s) returned config files\n Store:   %s\n Execute: %s\n" % (selected_os, s, e))<|MERGE_RESOLUTION|>--- conflicted
+++ resolved
@@ -252,21 +252,13 @@
                         odin_plugins[plugin][2])
 
         if self.live_view_selected:
-<<<<<<< HEAD
             # Chain plugins together, with live view now branched off reorder
-=======
-            # Chain plugins together, with live view now branched off histogram(was summed_image)
->>>>>>> 0d3d5a59
             store_plugin_connect = ''',
                 {
                     "plugin": {
                         "connect": {
                             "index": "live_view",
-<<<<<<< HEAD
                             "connection": "reorder"
-=======
-                            "connection": "histogram"
->>>>>>> 0d3d5a59
                         }
                     }
                 }'''
