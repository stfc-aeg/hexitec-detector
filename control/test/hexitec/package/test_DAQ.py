"""
Test Cases for the Hexitec DAQ in hexitec.HexitecDAQ.

Christian Angelsen, STFC Detector Systems Software Group
"""

import unittest
import os.path
import pytest
import time
import sys

from odin.adapters.parameter_tree import ParameterTreeError

from hexitec.HexitecDAQ import HexitecDAQ
from hexitec.adapter import HexitecAdapter

if sys.version_info[0] == 3:  # pragma: no cover
    from unittest.mock import Mock, MagicMock, call, patch, ANY, mock_open
else:                         # pragma: no cover
    from mock import Mock, MagicMock, call, patch, ANY


class DAQTestFixture(object):
    """Set up DAQ test fixture."""

    def __init__(self):
        """Initialise object."""
        self.options = {
            "fem":
                """
                server_ctrl_ip = 127.0.0.1,
                camera_ctrl_ip = 127.0.0.1,
                server_data_ip = 127.0.0.1,
                camera_data_ip = 127.0.0.1
                """
        }
        self.file_dir = "/fake/directory/"
        self.file_name = "fake_file.txt"

        with patch("hexitec.HexitecDAQ.ParameterTree"):
            self.adapter = HexitecAdapter(**self.options)
            self.detector = self.adapter.hexitec  # shortcut, makes assert lines shorter

            self.daq = HexitecDAQ(self.detector, self.file_dir, self.file_name)

        self.fake_fr = MagicMock()
        self.fake_fp = MagicMock()
        self.fake_fi = MagicMock()

        # once the odin_data adapter is refactored to use param tree, this structure will need fixing
        self.fr_data = {
            "value": [
                {
                    "buffers": {
                        "empty": 97564,
                        "mapped": 0,
                        "total": 97564
                    },
                    "connected": True,
                    "status": {
                        "configuration_complete": True
                    },
                    'frames': {
                        'timedout': 0,
                        'received': 3188,
                        'released': 3186,
                        'dropped': 0
                    }
                }
            ]
        }
        self.fp_data = {
            "value": [
                {
                    "connected": True,
                    "plugins": {
                        "names": [
                            "correction",
                            "hdf",
                            "view"
                        ]
                    },
                    "hdf": {
                        "frames_written": 0,
                        "frames_processed": 0,
                        "writing": True
                    },
                    "histogram": {
                        "sensors_layout": "2x2",
                        "max_frames_received": 10,
                        "bin_start": 0,
                        "bin_end": 8000,
                        "bin_width": 10.0,
                        "frames_processed": 0,
                        "histograms_written": 0,
                        "histogram_index": 1000,
                        "pass_processed": False,
                        "pass_raw": False,
                        "eoa_processed": False
                    }
                }
            ]
        }
        self.fi_data = {
            "config_dir": "fake/config_dir",
            "fr_config_files": [
                "first.config",
                "not.config",
                "hexitec_fr.config"
            ],
            "fp_config_files": [
                "not.config",
                "hexitec_fp.config"
            ]
        }

        # set up fake adapter
        fr_return = Mock()
        fr_return.configure_mock(data=self.fr_data)
        self.fake_fr.get = Mock(return_value=fr_return)
        fp_return = Mock()
        fp_return.configure_mock(data=self.fp_data)
        self.fake_fp.get = Mock(return_value=fp_return)

        fi_return = Mock()
        fi_return.configure_mock(data=self.fi_data)
        self.fake_fi.get = Mock(return_value=fi_return)

        self.adapters = {
            "fp": self.fake_fp,
            "fr": self.fake_fr,
            "file_interface": self.fake_fi
        }

        # Construct paths relative to current working directory
        cwd = os.getcwd()
        base_path_index = cwd.rfind("hexitec-detector")
        base_path = cwd[:base_path_index]
        self.odin_control_path = base_path + "hexitec-detector/control/"
        self.odin_data_path = base_path + "hexitec-detector/data/"

        gradients_filename = self.odin_data_path + "config/m_2018_01_001_400V_20C.txt"
        intercepts_filename = self.odin_data_path + "config/c_2018_01_001_400V_20C.txt"

        # Fake parameter tree
        self.parameter_dict = \
            {'odin_version': '0.3.1+102.g01c51d7', 'tornado_version': '4.5.3',
             'server_uptime': 48.4, 'detector':
             {'fem':
              {'diagnostics':
               {'successful_reads': 116, 'acquire_start_time': '', 'acquire_stop_time': '',
                'acquire_time': 1.303241}, 'debug': False, 'frame_rate': 7154.0,
               'health': True, 'status_message': '', 'status_error': '', 'number_frames': 10,
               'duration': 1, 'hexitec_config': '~/path/to/config_file', 'read_sensors': None,
               'hardware_connected': True, 'hardware_busy': False, 'firmware_date': 'N/A',
               'firmware_time': 'N/A',
               'vsr1_sensors':
               {'ambient': 0, 'humidity': 0, 'asic1': 0, 'asic2': 0, 'adc': 0, 'hv': 0},
               'vsr2_sensors':
               {'ambient': 0, 'humidity': 0, 'asic1': 0, 'asic2': 0, 'adc': 0, 'hv': 0}},
              'daq':
              {'diagnostics':
               {'daq_start_time': '', 'daq_stop_time': '', 'fem_not_busy': ''},
               'receiver': {'connected': True, 'configured': True, 'config_file': 'fr_hexitec_config.json'},
               'processor': {'connected': True, 'configured': True, 'config_file': 'file.json'},
               'file_info': {'enabled': False, 'file_name': 'filename', 'file_dir': '/tmp/'},
               'status': {'in_progress': True, 'daq_ready': False},
               'config':
               {'addition': {'enable': False, 'pixel_grid_size': 3},
                'calibration':
                {'enable': False,
                 'gradients_filename': gradients_filename,
                 'intercepts_filename': intercepts_filename},
                'discrimination': {'enable': False, 'pixel_grid_size': 3},
                'histogram':
                {'bin_end': 8000, 'bin_start': 0, 'bin_width': 10, 'max_frames_received': 10,
                 'pass_processed': False, 'pass_raw': True},
                'next_frame': {'enable': False},
                'threshold':
                {'threshold_filename': '', 'threshold_mode': 'value', 'threshold_value': 120}},
               'sensors_layout': '2x2'},
              'connect_hardware': None, 'initialise_hardware': None, 'disconnect_hardware': None,
              'collect_offsets': None, 'commit_configuration': None, 'debug_count': 0,
              'acquisition':
              {'number_frames': 10, 'duration': 1, 'duration_enable': False, 'start_acq': None,
               'stop_acq': None, 'in_progress': False},
              'status':
              {'system_health': True, 'status_message': '', 'status_error': ''}}}

        self.daq.initialize(self.adapters)


class TestDAQ(unittest.TestCase):
    """Unit tests for DAQ class."""

    def setUp(self):
        """Set up test fixture for each unit test."""
        self.test_daq = DAQTestFixture()

    def test_init(self):
        """Test initialisation (part 1)."""
        with patch("hexitec.HexitecDAQ.ParameterTree"):
            daq = HexitecDAQ(parent=None, save_file_dir="/fake/directory/",
                             save_file_name="fake_file.txt")
        assert daq.file_dir == self.test_daq.file_dir
        assert daq.file_name == self.test_daq.file_name
        assert daq.in_progress is False
        assert daq.is_initialised is False

    def test_initialize(self):
        """Test initialisation (part 2)."""
        self.test_daq.daq.adapters = {}
        self.test_daq.daq.initialize(self.test_daq.adapters)

        assert self.test_daq.daq.adapters == self.test_daq.adapters
        self.test_daq.fake_fi.get.assert_called()
        assert self.test_daq.daq.config_files['fr'] == ["hexitec_fr.config"]
        assert self.test_daq.daq.config_dir == self.test_daq.fi_data["config_dir"]
        assert self.test_daq.daq.is_initialised is True

    def test_initialize_missing_adapter(self):
        """Test initialisation (part 3)."""
        self.test_daq.daq.initialize({})

    def test_get_od_status_fr(self):
        """Test status of fr adapter."""
        status = self.test_daq.daq.get_od_status("fr")
        assert status == self.test_daq.fr_data['value'][0]

    def test_get_od_status_fp(self):
        """Test status of fp adapter."""
        status = self.test_daq.daq.get_od_status("fp")
        assert status == self.test_daq.fp_data['value'][0]

    def test_get_od_status_incorrect(self):
        """Test odin status of 'wrong' adapter."""
        status = self.test_daq.daq.get_od_status("fake")
        assert status == {"Error": "Adapter fake not found"}

    def test_get_od_status_not_init(self):
        """Test status before adapter initialised."""
        with patch("hexitec.HexitecDAQ.ParameterTree"):
            daq = HexitecDAQ(self.test_daq.file_dir, self.test_daq.file_name)
        status = daq.get_od_status("fp")
        assert status == {"Error": "Adapter not initialised with references yet"}

    def test_get_od_status_no_dict(self):
        """Test status before adapter loaded."""
        new_fr_data = {}

        with patch.dict(self.test_daq.fr_data, new_fr_data, clear=True):

            status = self.test_daq.daq.get_od_status("fr")
            assert status == {"Error": "Adapter fr not found"}

    def test_is_fr_connected_with_status(self):
        """Test function works."""
        connected = self.test_daq.daq._is_od_connected(self.test_daq.fr_data['value'])
        assert connected

    def test_is_fp_connected_with_status(self):
        """Test function works."""
        connected = self.test_daq.daq._is_od_connected(self.test_daq.fp_data['value'])
        assert connected

    def test_is_fr_connected_without_status(self):
        """Test function works."""
        connected = self.test_daq.daq._is_od_connected(adapter="fr")
        assert connected

    def test_is_fp_connected_without_status(self):
        """Test function works."""
        connected = self.test_daq.daq._is_od_connected(adapter="fp")
        assert connected

    def test_is_fr_configured_with_status(self):
        """Test function works."""
        configured = self.test_daq.daq._is_fr_configured(self.test_daq.fr_data['value'])
        assert configured

    def test_is_fp_configured_with_status(self):
        """Test function works."""
        configured = self.test_daq.daq._is_fp_configured(self.test_daq.fp_data['value'])
        assert configured

    def test_is_fr_configured_without_status(self):
        """Test function works."""
        configured = self.test_daq.daq._is_fr_configured()
        assert configured

    def test_is_fp_configured_without_status(self):
        """Test function works."""
        configured = self.test_daq.daq._is_fp_configured()
        assert configured

    def test_get_config(self):
        """Test getting config file."""
        fp_file = self.test_daq.daq.get_config_file("fp")
        assert fp_file == ["hexitec_fp.config"]

    # TODO: fix this later/Remove get_config_file() altogether  ?
    # def test_get_config_file_not_found(self):
    #     """Test function works."""
    #     new_dict = {
    #         "config_dir": "fake/config_dir",
    #         "fr_config_files": [
    #             "first.config",
    #             "not.config"
    #         ],
    #         "fp_config_files": [
    #             "not.config",
    #             "hexitec_fp.config"
    #         ]
    #     }
    #     with patch.dict(self.test_daq.fi_data, new_dict, clear=True):
    #         fr_file = self.test_daq.daq.get_config_file("fr")

    #     assert fr_file == "first.config"

    def test_get_config_bad_key(self):
        """Test get on non-existent key."""
        value = self.test_daq.daq.get_config_file("bad_key")
        assert value == []

    def test_get_config_pre_init(self):
        """Test function works."""
        with patch("hexitec.HexitecDAQ.ParameterTree"):
            daq = HexitecDAQ(self.test_daq.file_dir, self.test_daq.file_name)
        value = daq.get_config_file("fr")
        assert value == []

    def test_set_data_dir(self):
        """Test set data directory."""
        self.test_daq.daq.set_data_dir("new/fake/dir/")
        assert self.test_daq.daq.file_dir == "new/fake/dir/"

    def test_set_file_name(self):
        """Test that file name."""
        self.test_daq.daq.set_file_name("new_file_name.hdf")
        assert self.test_daq.daq.file_name == "new_file_name.hdf"

    def test_set_writing(self):
        """Test set file writing."""
        self.test_daq.daq.set_file_writing(True)

        self.test_daq.fake_fp.put.assert_has_calls([
            # TODO: REPLACE ANY WITH ApiAdapterRequest
            call("config/hdf/frames", ANY),
            call("config/hdf/file/path", ANY),
            call("config/hdf/file/name", ANY),
            call("config/hdf/write", ANY),
            call("config/histogram/max_frames_received", ANY)
        ])
        assert self.test_daq.daq.file_writing is True

    # TODO: NO LONGER USED??
    # def test_config_odin_data(self):
    #     """Test configure Odin data works."""
    #     with patch("hexitec.HexitecDAQ.ApiAdapterRequest") as mock_request:
    #         self.test_daq.daq.config_dir = "fake/dir"
    #         self.test_daq.daq.config_files["fp"] = "fp_hexitec.config"

    #         self.test_daq.daq._config_odin_data("fp")
    #         config = "/{}/{}".format(self.test_daq.daq.config_dir, self.test_daq.daq.config_files["fp"])

    #         mock_request.assert_called_with(config, content_type="application/json")
    #         self.test_daq.fake_fp.put.assert_called_with("config/config_file", mock_request())

    def test_start_acquisition(self):
        """Test function works."""
        with patch("hexitec.HexitecDAQ.IOLoop") as mock_loop:

            self.test_daq.fp_data["value"][0]["hdf"]["frames_processed"] = 0
            odin_ready = self.test_daq.daq.prepare_odin()
            self.test_daq.daq.prepare_daq(10)

            assert self.test_daq.daq.frame_start_acquisition == 0
            assert self.test_daq.daq.in_progress is True
            assert self.test_daq.daq.daq_ready is False
            assert self.test_daq.daq.file_writing is True
            assert odin_ready is True

            mock_loop.instance().call_later.assert_called_with(1.3,
                                                               self.test_daq.daq.acquisition_check_loop)

    def test_start_acquisition_flags_nonempty_buffers_as_error(self):
        """Test function flags if there are no empty buffers available."""
        self.test_daq.daq.are_buffers_available = Mock(return_value=False)
        with patch("hexitec.HexitecDAQ.IOLoop") as mock_loop:

            self.test_daq.fp_data["value"][0]["hdf"]["frames_processed"] = 0
            odin_ready = self.test_daq.daq.prepare_odin()
            self.test_daq.daq.prepare_daq(10)

            assert self.test_daq.daq.frame_start_acquisition == 0
            assert self.test_daq.daq.in_progress is True
            assert self.test_daq.daq.daq_ready is False
            assert self.test_daq.daq.file_writing is True
            assert odin_ready is False

            mock_loop.instance().call_later.assert_called_with(1.3,
                                                               self.test_daq.daq.acquisition_check_loop)

    def test_start_acquisition_needs_configure(self):
        """Test function works."""
        new_fp_data = {
            "value": [{
                "connected": True
            }]
        }

        config = {"configuration_complete": True}
        with patch("hexitec.HexitecDAQ.IOLoop"), \
            patch("hexitec.HexitecDAQ.ApiAdapterRequest"), \
                patch.dict(self.test_daq.fr_data['value'][0]['status'], config, clear=True), \
                patch.dict(self.test_daq.fp_data, new_fp_data, clear=True):

            return_value = self.test_daq.daq.prepare_odin()
            assert return_value is False

    def test_start_acquisition_unconfigured_fp_fails(self):
        """Test function works."""
        new_fp_data = {
            "value": [{
                "connected": True
            }]
        }
        config = {"configuration_complete": False}
        with patch("hexitec.HexitecDAQ.IOLoop") as mock_loop, \
            patch("hexitec.HexitecDAQ.ApiAdapterRequest"), \
                patch.dict(self.test_daq.fr_data['value'][0]['status'], config, clear=True), \
                patch.dict(self.test_daq.fp_data, new_fp_data, clear=True):

            odin_ready = self.test_daq.daq.prepare_odin()
            assert odin_ready is False

            # Check that HexitecDAQ.acquisition_check_loop() not called:
            mock_loop.instance().call_later.assert_not_called()

    def test_start_acquisition_fr_disconnected(self):
        """Test acquisition won't start with fr disconnected."""
        new_fr_data = {
            "not_value": False
        }

        with patch("hexitec.HexitecDAQ.IOLoop") as mock_loop, \
            patch("hexitec.HexitecDAQ.ApiAdapterRequest"), \
                patch.dict(self.test_daq.fr_data, new_fr_data, clear=True):

            odin_ready = self.test_daq.daq.prepare_odin()

            assert self.test_daq.daq.file_writing is False
            assert self.test_daq.daq.in_progress is False
            assert odin_ready is False

            mock_loop.instance().add_callback.assert_not_called()

    def test_start_acquisition_fp_disconnected(self):
        """Test acquisition won't start with fp disconnected."""
        new_fp_data = {
            "not_value": False
        }

        with patch("hexitec.HexitecDAQ.IOLoop") as mock_loop, \
            patch("hexitec.HexitecDAQ.ApiAdapterRequest"), \
                patch.dict(self.test_daq.fp_data, new_fp_data, clear=True):

            odin_ready = self.test_daq.daq.prepare_odin()

            assert self.test_daq.daq.file_writing is False
            assert self.test_daq.daq.in_progress is False
            assert odin_ready is False

            mock_loop.instance().add_callback.assert_not_called()

    def test_are_buffers_available_flag_no_empty_buffers(self):
        """Test function flags if frameReceiver buffers are empty."""
        fr_status = [{'status':
                      {'ipc_configured': True, 'decoder_configured': True, 'buffer_manager_configured': True,
                       'rx_thread_configured': True, 'configuration_complete': True},
                      'decoder': {'name': 'HexitecFrameDecoder', 'packets_lost': 0, 'fem_packets_lost': [0]},
                      'buffers': {'total': 97564, 'empty': 97564, 'mapped': 0},
                      'frames': {'timedout': 0, 'received': 0, 'released': 0, 'dropped': 0},
                      'timestamp': '2022-11-23T10:09:24.750775', 'connected': True},
                     {'status':
                      {'ipc_configured': True, 'decoder_configured': True, 'buffer_manager_configured': True,
                       'rx_thread_configured': True, 'configuration_complete': True},
                      'buffers': {'total': 97564, 'empty': 0, 'mapped': 0},
                      'frames': {'timedout': 0, 'received': 0, 'released': 0, 'dropped': 0},
                      'timestamp': '2022-11-23T10:09:24.751213', 'connected': True},
                     {'status':
                      {'ipc_configured': True, 'decoder_configured': True, 'buffer_manager_configured': True,
                       'rx_thread_configured': True, 'configuration_complete': True},
                      'decoder': {'name': 'HexitecFrameDecoder', 'packets_lost': 0, 'fem_packets_lost': [0]},
                      'buffers': {'total': 97564, 'empty': 97564, 'mapped': 0},
                      'frames': {'timedout': 0, 'received': 0, 'released': 0, 'dropped': 0},
                      'timestamp': '2022-11-23T10:09:24.750283', 'connected': True}]
        status = self.test_daq.daq.are_buffers_available(fr_status)
        assert status is False

    def test_acquisition_check_loop(self):
        """Test that function calls itself if hardware busy."""
        with patch("hexitec.HexitecDAQ.IOLoop") as mock_loop:

            self.test_daq.adapter.hexitec.fem.hardware_busy = True

            self.test_daq.daq.acquisition_check_loop()
            mock_loop.instance().call_later.assert_called_with(.5,
                                                               self.test_daq.daq.acquisition_check_loop)

<<<<<<< HEAD
=======
    def test_processing_check_loop_handles_initial_acquisition(self):
        """Test processing check loop exits initial acquisition without reopening file.

        Any subsequent acquisition should add meta data but not the initial (fudge) one.
        """
        with patch("hexitec.HexitecDAQ.IOLoop") as mock_loop:
            self.test_daq.daq.first_initialisation = True
            self.test_daq.daq.processing_check_loop()
            mock_loop.instance().call_later.assert_called_with(0.5,
                                                               self.test_daq.daq.stop_acquisition)

>>>>>>> 0d3d5a59
    def test_acquisition_check_loop_polls_processing_once_acquisition_complete(self):
        """Test acquisition check loop polls processing status once fem(s) finished sending data."""
        with patch("hexitec.HexitecDAQ.IOLoop") as mock_loop:
            self.test_daq.daq.frame_end_acquisition = 10
            self.test_daq.daq.acquisition_check_loop()
            mock_loop.instance().call_later.assert_called_with(.5,
                                                               self.test_daq.daq.processing_check_loop)

    def test_processing_check_loop_polls_file_status_after_processing_complete(self):
        """Test processing check loop polls for processed file closed once processing done."""
        with patch("hexitec.HexitecDAQ.IOLoop") as mock_loop:
            self.test_daq.fp_data["value"][0]["hdf"]["frames_processed"] = 10
            self.test_daq.daq.plugin = "hdf"
            self.test_daq.daq.frame_end_acquisition = 10
            self.test_daq.daq.processing_check_loop()
            mock_loop.instance().add_callback.assert_called_with(self.test_daq.daq.flush_data)
            mock_loop.instance().call_later.assert_called_with(0.1,
                                                               self.test_daq.daq.hdf_closing_loop)

    def test_processing_check_loop_handles_missing_frames(self):
        """Test processing check loop will stop acquisition if data ceases mid-flow."""
        with patch("hexitec.HexitecDAQ.IOLoop"):
            self.test_daq.daq.parent.fem.hardware_busy = True
            self.test_daq.daq.frame_end_acquisition = 10
            self.test_daq.daq.shutdown_processing = True
            self.test_daq.daq.frames_processed = 0
            self.test_daq.daq.plugin = "hdf"
            self.test_daq.daq.processing_check_loop()
            assert self.test_daq.daq.file_writing is False
            assert self.test_daq.daq.shutdown_processing is False

    def test_processing_check_loop_polling_while_data_being_processed(self):
        """Test processing check loop polls itself while data coming in."""
        with patch("hexitec.HexitecDAQ.IOLoop"):
            self.test_daq.daq.frame_end_acquisition = 10
            self.test_daq.daq.frames_processed = 5
            self.test_daq.daq.plugin = "hdf"
            self.test_daq.daq.processing_check_loop()
            assert pytest.approx(self.test_daq.daq.processed_timestamp) == time.time()

    def test_flush_data(self):
        """Test function flushes out histogram data, calls stop_acquisition."""
        with patch("hexitec.HexitecDAQ.IOLoop") as mock_loop:
            self.test_daq.daq.flush_data()
            self.test_daq.fake_fp.put.assert_has_calls([
                # TODO: REPLACE ANY WITH ApiAdapterRequest
                call("config/inject_eoa", ANY)
            ])
            mock_loop.instance().call_later.assert_called_with(0.02,
                                                               self.test_daq.daq.monitor_eoa_progress)

    def test_monitor_eoa_progress_handles_processed(self):
        """Test function calls stop_acquisition if eoa completed"""
        self.test_daq.daq.get_eoa_processed_status = Mock(return_value=True)
        self.test_daq.daq.stop_acquisition = Mock()
        self.test_daq.daq.monitor_eoa_progress()
        self.test_daq.daq.stop_acquisition.assert_called()

    def test_monitor_eoa_progress_handles_in_progress(self):
        """Test function calls itself if eoa not completed"""
        with patch("hexitec.HexitecDAQ.IOLoop") as mock_loop:
            self.test_daq.daq.monitor_eoa_progress()
            mock_loop.instance().call_later.assert_called_with(0.25,
                                                               self.test_daq.daq.monitor_eoa_progress)

    def test_stop_acquisition_handles_file_shut(self):
        """Test function wraps up acquisition if file shut."""
        self.test_daq.daq.check_hdf_write_statuses = Mock(return_value=False)
        self.test_daq.daq.set_file_writing = Mock()
        self.test_daq.daq.hdf_retry = 3
        self.test_daq.daq.stop_acquisition()
        assert self.test_daq.daq.hdf_retry == 0
        assert self.test_daq.daq.file_writing is False
        self.test_daq.daq.set_file_writing.assert_called()

    def test_stop_acquisition_handles_file_not_shut(self):
        """Test function retries in a second if file not shut."""
        with patch("hexitec.HexitecDAQ.IOLoop") as mock_loop:
            self.test_daq.daq.set_file_writing = Mock()
            self.test_daq.daq.stop_acquisition()
            # assert self.test_daq.daq.hdf_retry == 1
            self.test_daq.daq.set_file_writing.assert_not_called()
            mock_loop.instance().call_later.assert_called_with(1.0,
                                                               self.test_daq.daq.stop_acquisition)

    def test_stop_acquisition_handles_file_failed_to_shut(self):
        """Test function flags error fifth failed attempt."""
        self.test_daq.daq.set_file_writing = Mock()
        self.test_daq.daq.hdf_retry = 5
        self.test_daq.daq.stop_acquisition()
        error = "DAQ timed out, file didn't close"
        assert self.test_daq.daq.hdf_retry == 0
        assert self.test_daq.daq.parent.fem.status_error == error
        self.test_daq.daq.set_file_writing.assert_called()

    def test_save_dict_contents_to_group_works(self):
        """Test save_dict_contents_to_file function."""
        param_tree_dict = \
            {'CTProfile':
                {'@xmlns:xsi': 'none', 'ManipulatorPosition':
                 {'@Version': '2', 'AxisPosition': ['0', '-397.092']},
                    'CTAxisOffset': '0',
                    'XraySettings': {'kV': '140', 'uA': '70', 'FocusMode': 'autoDefocus'},
                    'ShadingCorrectionProfile':
                        {'IntensifierField': '0', 'GreyLevelTargets':
                            {'Target':
                                    [{'kV': '0', 'uA': '0', 'XrayFilterMaterial': None, 'XrayFilterThickness': '0',
                                        'GreyLevel': '165', 'PercentageWhiteLevel': '0'}]},
                            'UsesMultipleXrayFilters': 'false', 'Mode': 'CT3D', 'TiltDegrees': '0'}, 'FluxNormalisationRect':
                    {'Location':
                        {'X': '10', 'Y': '10'},
                        'Size': {'Width': '100', 'Height': '100'}, 'Height': '100'}, 'JobGuid': '392c51f4-48c1-49ae-a1a6-2998093e7bc1'},
                'Information': {'@xmlns:xsi': 'none', 'JobGuid': '392c51f4-48c1-49ae-a1a6-2998093e7bc1'},
                'list_list': [["String"]]}
        param_tree_dict = self.test_daq.daq._flatten_dict(param_tree_dict)
        import h5py
        with h5py.File("/tmp/dummy.h5", "w") as hdf_file:
            self.test_daq.daq.save_dict_contents_to_file(hdf_file, '/', param_tree_dict)

    def test_save_dict_contents_to_group_handle_mangled_format(self):
        """Test save_dict_contents_to_file handles mangled meta format."""
        param_tree_dict = {'list_list': [["String"]]}
        param_tree_dict = self.test_daq.daq._flatten_dict(param_tree_dict)
        import h5py
        with h5py.File("/tmp/dummy.h5", "w") as hdf_file:
            self.test_daq.daq.save_dict_contents_to_file(hdf_file, '/', param_tree_dict)
            assert self.test_daq.daq.parent.fem.status_error == "Error parsing Meta"

    def test_write_metadata_works(self):
        """Test write_metadata function."""
        with patch("hexitec.HexitecDAQ.IOLoop"), patch("h5py.File"), patch("h5py._hl.group.Group") as h5_group:
            hdf_file = Mock()
            meta_group = h5_group
            meta_group.name = u'/hexitec'
            param_tree_dict = self.test_daq.daq.parent.param_tree.get('')
            self.test_daq.daq.calibration_enable = True
            self.test_daq.daq.threshold_mode = self.test_daq.daq.THRESHOLDOPTIONS[1]  # = "filename"

            with patch("builtins.open", mock_open(read_data="data")):
                with patch("os.path.isfile") as mock_isfile:
                    mock_isfile.return_value = True
                    rc_value = self.test_daq.daq.write_metadata(meta_group, param_tree_dict, hdf_file)

            key = 'detector/fem/hexitec_config'
            assert key in self.test_daq.daq.config_ds
            assert rc_value == 0

    def test_write_metadata_handles_IOError(self):
        """Test write_metadata handles file reading error."""
        with patch("hexitec.HexitecDAQ.IOLoop"), patch("h5py.File"), patch("h5py._hl.group.Group") as h5_group:
            hdf_file = Mock()
            meta_group = h5_group
            meta_group.name = u'/hexitec'
            param_tree_dict = self.test_daq.daq.parent.param_tree.get('')

            with patch("builtins.open", mock_open(read_data="data")) as mock_file:
                mock_file.side_effect = IOError(Mock())

                with patch("os.path.isfile") as mock_isfile:
                    mock_isfile.return_value = True

                    rc_value = self.test_daq.daq.write_metadata(meta_group, param_tree_dict, hdf_file)
            assert rc_value == -1

    def test_write_metadata_handles_exception(self):
        """Test write_metadata handles general file I/O exception."""
        with patch("hexitec.HexitecDAQ.IOLoop"), patch("h5py.File"), patch("h5py._hl.group.Group") as h5_group:
            hdf_file = Mock()
            meta_group = h5_group
            meta_group.name = u'/hexitec'
            param_tree_dict = self.test_daq.daq.parent.param_tree.get('')

            with patch("builtins.open", mock_open(read_data="data")) as mock_file:
                mock_file.side_effect = Exception(Mock())

                with patch("os.path.isfile") as mock_isfile:
                    mock_isfile.return_value = True

                    rc_value = self.test_daq.daq.write_metadata(meta_group, param_tree_dict, hdf_file)
            assert rc_value == -2

    def test_write_metadata_handles_file_missing(self):
        """Test write_metadata handles missing file."""
        with patch("hexitec.HexitecDAQ.IOLoop"), patch("h5py.File"), patch("h5py._hl.group.Group") as h5_group:
            hdf_file = Mock()
            meta_group = h5_group
            meta_group.name = u'/hexitec'
            param_tree_dict = self.test_daq.daq.parent.param_tree.get('')

            with patch("builtins.open", mock_open(read_data="data")):
                with patch("os.path.isfile") as mock_isfile:
                    mock_isfile.return_value = False

                    rc_value = self.test_daq.daq.write_metadata(meta_group, param_tree_dict, hdf_file)
            assert rc_value == -3

    def test_hdf_closing_loop_waits_while_file_open(self):
        """Test the function waits while file being written."""
        with patch("hexitec.HexitecDAQ.IOLoop") as mock_loop:
            self.test_daq.fp_data["value"][0]["hdf"]["writing"] = True
            self.test_daq.daq.hdf_closing_loop()
            mock_loop.instance().call_later.assert_called_with(0.5,
                                                               self.test_daq.daq.hdf_closing_loop)

    def test_hdf_closing_loop_checks_files_exist_before_writing_meta(self):
        """Test the function works."""
        self.test_daq.fp_data["value"][0]["hdf"]["writing"] = False
        self.test_daq.daq.in_progress = True
        self.test_daq.daq.hdf_closing_loop()
        full_filename = self.test_daq.file_dir + self.test_daq.file_name + '.h5'
        assert self.test_daq.daq.hdf_file_location == full_filename

    def test_hdf_closing_loop_handles_file_closed_but_cannot_reopen(self):
        """Test the function handles processed file shut but cannot be reopened.

        When file writer closes file, function calls prepare_hdf_file which should flag
        if unable to reopen processed file (to add meta data).
        """
        with patch("hexitec.HexitecDAQ.IOLoop"), patch("h5py.File") as mock_h5py:
            with patch("os.path.exists") as mock_exists:
                self.test_daq.fp_data["value"][0]["hdf"]["writing"] = False
                self.test_daq.daq.in_progress = True

                mock_h5py.side_effect = IOError(Mock(status=404))
                mock_exists.return_value = "True"

                self.test_daq.adapter.hexitec.fem.status_error
                self.test_daq.daq.hdf_retry = 6
                self.test_daq.daq.hdf_closing_loop()
                error = "Error reopening HDF file:"
                assert self.test_daq.daq.hdf_retry == 0
                assert self.test_daq.daq.in_progress is False
                assert self.test_daq.adapter.hexitec.fem.status_error[:25] == error

    def test_prepare_hdf_file(self):
        """Test that function prepares processed file."""
        with patch("hexitec.HexitecDAQ.IOLoop"), patch("h5py.File"):
            self.test_daq.daq.in_progress = True
            self.test_daq.daq.write_metadata = Mock(return_value=0)
            self.test_daq.daq.prepare_hdf_file()

            assert self.test_daq.daq.hdf_retry == 0
            assert self.test_daq.daq.in_progress is False
            assert self.test_daq.daq.parent.fem.status_message == "Meta data added to "

    def test_prepare_hdf_file_fails_inaccessible_config_files(self):
        """Test that function flags if a config file is inaccessible to write_metadata."""
        with patch("hexitec.HexitecDAQ.IOLoop"), patch("h5py.File"):
            self.test_daq.daq.in_progress = True
            self.test_daq.daq.write_metadata = Mock(return_value=-1)
            self.test_daq.daq.prepare_hdf_file()

            assert self.test_daq.daq.hdf_retry == 0
            assert self.test_daq.daq.in_progress is False
            error = "Meta data writer unable to access file(s)!"
            assert self.test_daq.daq.parent.fem.status_error == error

    def test_prepare_hdf_file_fails_ioerror(self):
        """Test function handles repeated I/O error."""
        with patch("hexitec.HexitecDAQ.IOLoop"), patch("h5py.File") as mock_file:
            mock_file.side_effect = IOError(Mock(status=404))
            self.test_daq.daq.write_metadata = Mock()
            self.test_daq.daq.hdf_closing_loop = Mock()
            self.test_daq.daq.hdf_closing_loop.side_effect = self.test_daq.daq.prepare_hdf_file()

            self.test_daq.daq.prepare_hdf_file()
            assert self.test_daq.daq.hdf_retry == 2
            assert self.test_daq.daq.in_progress is False

    def test_flatten_dict(self):
        """Test help function."""
        test_dict = {"test": 5, "tree": {"branch_1": 1.1, "branch_2": 1.2}}
        flattened_dict = {'test': 5, 'tree/branch_1': 1.1, 'tree/branch_2': 1.2}

        d = self.test_daq.daq._flatten_dict(test_dict)
        assert d == flattened_dict

    def test_are_processes_configured_fails_unknown_adapter(self):
        """Test returns False for unknown adapter."""
        status = None
        adapter = "rubbish"
        configured = self.test_daq.daq.are_processes_configured(status, adapter)
        assert configured is False

    def test_are_processes_configured_works(self):
        """Test checking node(s) status can be resolved."""
        status = [{'shared_memory': {'configured': True},
                   'plugins': {'names': ['hdf', 'live_view', 'reorder', 'summed_image', 'threshold']},
                   'connected': True}]
        adapter = "fp"
        configured = self.test_daq.daq.are_processes_configured(status, adapter)
        assert configured is True

    def test_get_connection_status_fails_uninitialised_adapters(self):
        """Test returns Error if adapter(s) not initialised."""
        self.test_daq.daq.is_initialised = False
        return_value = self.test_daq.daq.get_connection_status("fp")
        assert return_value == [{"Error": "Adapter not initialised with references yet"}]

    def test_get_connection_status_fails_unknown_adapters(self):
        """Test unknown adapter returns Error."""
        adapter = "unknown"
        return_value = self.test_daq.daq.get_connection_status(adapter)
        assert return_value == [{"Error": "Adapter {} not found".format(adapter)}]

    def test_get_adapter_status_fails_initialised(self):
        """Test uninitialised adapter returns Error."""
        adapter = "fp"
        self.test_daq.daq.is_initialised = False
        return_value = self.test_daq.daq.get_adapter_status(adapter)
        error = [{"Error": "Adapter {} not initialised with references yet".format(adapter)}]
        assert return_value == error

    def test_set_number_frames(self):
        """Test function sets number of frames."""
        number_frames = 25
        self.test_daq.daq.set_number_frames(number_frames)
        assert number_frames == self.test_daq.daq.number_frames

    def test_set_number_nodes(self):
        """Test function sets number of nodes."""
        number_nodes = 3
        self.test_daq.daq.set_number_nodes(number_nodes)
        assert number_nodes == self.test_daq.daq.number_nodes

    def test_set_addition_enable(self):
        """Test function sets addition bool."""
        addition_enable = True
        self.test_daq.daq._set_addition_enable(addition_enable)
        assert addition_enable is self.test_daq.daq.addition_enable

        addition_enable = False
        self.test_daq.daq._set_addition_enable(addition_enable)
        assert addition_enable is self.test_daq.daq.addition_enable

    def test_set_calibration_enable(self):
        """Test function sets calibration bool."""
        calibration_enable = True
        self.test_daq.daq._set_calibration_enable(calibration_enable)
        assert calibration_enable is self.test_daq.daq.calibration_enable

        calibration_enable = False
        self.test_daq.daq._set_calibration_enable(calibration_enable)
        assert calibration_enable is self.test_daq.daq.calibration_enable

    def test_set_discrimination_enable(self):
        """Test function sets discrimination bool."""
        discrimination_enable = True
        self.test_daq.daq._set_discrimination_enable(discrimination_enable)
        assert discrimination_enable is self.test_daq.daq.discrimination_enable

        discrimination_enable = False
        self.test_daq.daq._set_discrimination_enable(discrimination_enable)
        assert discrimination_enable is self.test_daq.daq.discrimination_enable

    def test_set_dataset_name(self):
        """Test function sets dataset name."""
        dataset_name = "raw_frames"
        self.test_daq.daq._set_dataset_name(dataset_name)
        assert dataset_name is self.test_daq.daq.dataset_name

        dataset_name = "processed_frames"
        self.test_daq.daq._set_dataset_name(dataset_name)
        assert dataset_name is self.test_daq.daq.dataset_name

    def test_set_frame_frequency(self):
        """Test function sets frame frequency."""
        frame_frequency = 67
        self.test_daq.daq._set_frame_frequency(frame_frequency)
        assert frame_frequency is self.test_daq.daq.frame_frequency

    def test_set_per_second(self):
        """Test function sets per second."""
        per_second = 5
        self.test_daq.daq._set_per_second(per_second)
        assert per_second is self.test_daq.daq.per_second

    def test_set_next_frame_enable(self):
        """Test function sets next frame bool."""
        next_frame_enable = True
        self.test_daq.daq._set_next_frame_enable(next_frame_enable)
        assert next_frame_enable is self.test_daq.daq.next_frame_enable

        next_frame_enable = False
        self.test_daq.daq._set_next_frame_enable(next_frame_enable)
        assert next_frame_enable is self.test_daq.daq.next_frame_enable

    def test_set_pixel_grid_size(self):
        """Test function sets pixel grid size."""
        pixel_grid_size = 3
        self.test_daq.daq._set_pixel_grid_size(pixel_grid_size)
        assert pixel_grid_size == self.test_daq.daq.pixel_grid_size

        with pytest.raises(ParameterTreeError, match="Must be either 3 or 5"):
            self.test_daq.daq._set_pixel_grid_size(4)

    def test_set_gradients_filename_correct(self):
        """Test setting gradients file."""
        gradients_filename = "data/config/m_2018_01_001_400V_20C.txt"
        self.test_daq.daq._set_gradients_filename(gradients_filename)

        # Verify relative paths match:
        gradients_file = self.test_daq.daq.gradients_filename
        index = gradients_file.rfind("data")
        verified_filename = gradients_file[index:]
        assert gradients_filename == verified_filename

    def test_set_gradients_filename_handles_invalid_file(self):
        """Test setting gradients file to invalid file raises exception."""
        with pytest.raises(ParameterTreeError, match="Gradients file doesn't exist"):
            self.test_daq.daq._set_gradients_filename("rubbish_filename.txt")

    def test_set_intercepts_filename_correct(self):
        """Test setting intercepts filename."""
        intercepts_filename = "data/config/c_2018_01_001_400V_20C.txt"
        self.test_daq.daq._set_intercepts_filename(intercepts_filename)
        # Verify relative paths match:
        intercepts_file = self.test_daq.daq.intercepts_filename
        index = intercepts_file.rfind("data")
        verified_filename = intercepts_file[index:]
        assert intercepts_filename == verified_filename

    def test_set_intercepts_filename_handles_invalid_file(self):
        """Test setting intercepts filename to invalid file raises exception."""
        with pytest.raises(ParameterTreeError, match="Intercepts file doesn't exist"):
            self.test_daq.daq._set_intercepts_filename("rubbish_filename.txt")

    def test_set_threshold_filename_correct(self):
        """Test setting threshold file name."""
        threshold_filename = "data/config/thresh_2018_01_001_400V_20C.txt"
        self.test_daq.daq._set_threshold_filename(threshold_filename)
        # Verify relative paths match:
        threshold_file = self.test_daq.daq.threshold_filename
        index = threshold_file.rfind("data")
        verified_filename = threshold_file[index:]
        assert threshold_filename == verified_filename

    def test_set_threshold_filename_handles_invalid_file(self):
        """Test setting threshold file name to invalid file raises exception."""
        with pytest.raises(ParameterTreeError, match="Threshold file doesn't exist"):
            self.test_daq.daq._set_threshold_filename("rubbish_filename.txt")

    def test_update_datasets_frame_dimensions(self):
        """Test function updates frame_dimensions."""
        self.test_daq.daq.update_datasets_frame_dimensions()

        self.test_daq.fake_fp.put.assert_has_calls([
            call("config/hdf/dataset/processed_frames", ANY),
            call("config/hdf/dataset/raw_frames", ANY)
        ])

    def test_set_bin_end(self):
        """Test function sets bin_end."""
        bin_end = 8000
        self.test_daq.daq._set_bin_end(bin_end)
        assert bin_end == self.test_daq.daq.bin_end

    def test_set_bin_start(self):
        """Test function sets been_start."""
        bin_start = 0
        self.test_daq.daq._set_bin_start(bin_start)
        assert bin_start == self.test_daq.daq.bin_start

    def test_set_bin_width(self):
        """Test function sets bin_width."""
        bin_width = 10
        self.test_daq.daq._set_bin_width(bin_width)
        assert bin_width == self.test_daq.daq.bin_width

    def test_update_histogram_dimensions(self):
        """Update histograms' dimensions in the relevant datasets."""
        bin_start = 50
        self.test_daq.daq._set_bin_start(bin_start)
        bin_end = 8000
        self.test_daq.daq._set_bin_end(bin_end)
        bin_width = 10
        self.test_daq.daq._set_bin_width(bin_width)
        self.test_daq.daq.update_histogram_dimensions()

        command_spectra = "config/hdf/dataset/" + "spectra_bins"
        command_pixel = "config/hdf/dataset/" + "pixel_spectra"
        command_summed = "config/hdf/dataset/" + "summed_spectra"

        self.test_daq.fake_fp.put.assert_has_calls([
            # TODO: REPLACE ANY WITH ApiAdapterRequest
            call(command_spectra, ANY),
            call(command_pixel, ANY),
            call(command_summed, ANY)
        ])

    def test_set_max_frames_received(self):
        """Test function sets max_frames_received."""
        max_frames = 100
        self.test_daq.daq._set_max_frames_received(max_frames)
        assert max_frames == self.test_daq.daq.max_frames_received

    def test_set_pass_processed(self):
        """Test function sets pass_process bool."""
        pass_processed = 10
        self.test_daq.daq._set_pass_processed(pass_processed)
        assert pass_processed == self.test_daq.daq.pass_processed

    def test_set_pass_raw(self):
        """Test function sets pass_raw bool."""
        pass_raw = True
        self.test_daq.daq._set_pass_raw(pass_raw)
        assert pass_raw is self.test_daq.daq.pass_raw

        pass_raw = False
        self.test_daq.daq._set_pass_raw(pass_raw)
        assert pass_raw is self.test_daq.daq.pass_raw

    def test_set_threshold_mode(self):
        """Test function sets threshold mode."""
        threshold_mode = "value"
        self.test_daq.daq._set_threshold_mode(threshold_mode)
        assert threshold_mode == self.test_daq.daq.threshold_mode

        with pytest.raises(ParameterTreeError, match="Must be one of: value, filename or none"):
            self.test_daq.daq._set_threshold_mode("rubbish_filename.txt")

    def test_set_threshold_value(self):
        """Test function sets threshold value."""
        threshold_value = 101
        self.test_daq.daq._set_threshold_value(threshold_value)
        assert self.test_daq.daq.threshold_value == threshold_value

    def test_set_threshold_upper(self):
        """Test function sets Summed Image's threshold upper."""
        threshold_upper = 80
        self.test_daq.daq._set_threshold_upper(threshold_upper)
        assert self.test_daq.daq.threshold_upper == threshold_upper

    def test_set_threshold_lower(self):
        """Test function sets Summed Image's threshold lower."""
        threshold_lower = 4800
        self.test_daq.daq._set_threshold_lower(threshold_lower)
        assert self.test_daq.daq.threshold_lower == threshold_lower

    def test_set_image_frequency(self):
        """Test function sets Summed Image's image frequency."""
        image_frequency = 5
        self.test_daq.daq._set_image_frequency(image_frequency)
        assert self.test_daq.daq.image_frequency == image_frequency

    def test_access_sensors_layout(self):
        """Test function sets sensors_layout."""
        sensors_layout = "2x2"
        self.test_daq.daq._set_sensors_layout(sensors_layout)
        assert self.test_daq.daq._get_sensors_layout() == sensors_layout

    def test_get_compression_type(self):
        """Test function gets compression type."""
        compression_type = "blosc"
        self.test_daq.daq._set_compression_type(compression_type)
        assert self.test_daq.daq._get_compression_type() == compression_type

    def test_set_compression_type(self):
        """Test function sets compression type."""
        COMPRESSIONOPTIONS = self.test_daq.daq.COMPRESSIONOPTIONS
        error = "Invalid compression type; Valid options: {}".format(COMPRESSIONOPTIONS)
        with pytest.raises(ParameterTreeError) as exc_info:
            self.test_daq.daq._set_compression_type("bad_compressor")
        assert exc_info.type is ParameterTreeError
        assert exc_info.value.args[0] == error

    def test_commit_configuration(self):
        """Test function handles committing configuration ok."""
        config_dict = \
            {'diagnostics': {'daq_start_time': 0, 'daq_stop_time': 0, 'fem_not_busy': 0},
             'receiver':
                {'connected': True, 'configured': True, 'config_file': 'fr_hexitec_config.json'},
             'processor':
                {'connected': True, 'configured': False, 'config_file': 'file.json'},
             'file_info':
                {'enabled': False, 'file_name': 'default_file', 'file_dir': '/tmp/'},
             'status': {'in_progress': False, 'daq_ready': False},
             'config':
                {'addition':
                    {'enable': False, 'pixel_grid_size': 3},
                 'calibration':
                    {'enable': False, 'gradients_filename': '', 'intercepts_filename': ''},
                 'discrimination':
                    {'enable': False, 'pixel_grid_size': 3},
                 'histogram':
                    {'bin_end': 800, 'bin_start': 0, 'bin_width': 10.0, 'max_frames_received': 10,
                     'pass_processed': False, 'pass_raw': True},
                 'next_frame': {'enable': False},
                 'threshold':
                    {'threshold_filename': '', 'threshold_mode': 'value', 'threshold_value': 10},
                 'summed_image':
                    {'threshold_lower': 120, 'threshold_upper': 4800}},
                 'sensors_layout': '2x2'}

        with patch("hexitec.HexitecDAQ.IOLoop") as mock_loop:

            self.test_daq.daq.param_tree.get = Mock(return_value=config_dict)
            self.test_daq.daq.pass_raw = True
            self.test_daq.daq.pass_processed = True

            self.test_daq.daq.commit_configuration()

            # self.test_daq.fake_fp.put.assert_has_calls([
            #     # TODO: REPLACE ANY WITH ApiAdapterRequest
            #     call("config/config_file/", ANY),
            #     call("config/config_file/", ANY)
            # ])

            mock_loop.instance().call_later.assert_called_with(.4, self.test_daq.daq.submit_configuration)

    def test_submit_configuration_hdf_branch(self):
        """Test function handles sample parameter tree ok."""
        # TODO: Unable to return unique values for each call to
        # ...parameter_tree.tree['config'].get()
        # config_dict = \
        #     {
        #         'addition': {'enable': False, 'pixel_grid_size': 3},
        #         'calibration': {'enable': False, 'gradients_filename': '', 'intercepts_filename': ''},
        #         'discrimination': {'enable': False, 'pixel_grid_size': 3},
        #         'histogram': {'bin_end': 8000, 'bin_start': 0, 'bin_width': 10.0, 'max_frames_received': 10,
        #                       'pass_processed': False, 'pass_raw': True},
        #         'next_frame': {'enable': False},
        #         'threshold': {'threshold_filename': '', 'threshold_mode': 'value', 'threshold_value': 100}
        #     }

        # Mock using single entry parameter tree (i.e. dictionary)
        config_dict = \
            {'addition': {'enable': False}}

        with patch("hexitec.HexitecDAQ.IOLoop"):
            self.test_daq.daq.param_tree.tree.get = Mock(return_value=config_dict)

            self.test_daq.daq.param_tree.tree['config'].get = Mock(return_value={"enable": False})

            self.test_daq.daq.pass_raw = True
            self.test_daq.daq.pass_processed = True

            self.test_daq.daq.submit_configuration()

            self.test_daq.fake_fp.put.assert_has_calls([
                # TODO: REPLACE ANY WITH ApiAdapterRequest
                call("config/addition/enable", ANY)
            ])

    def test_submit_configuration_histogram_branch(self):
        """Test function handles sample parameter tree ok."""
        config_dict = {'discrimination': {'pixel_grid_size': 5}}

        with patch("hexitec.HexitecDAQ.IOLoop"):
            self.test_daq.daq.param_tree.tree.get = Mock(return_value=config_dict)
            self.test_daq.daq.param_tree.tree['config'].get = Mock(return_value={"pixel_grid_size": 5})

            self.test_daq.daq.pass_raw = False
            self.test_daq.daq.pass_processed = False

            self.test_daq.daq.submit_configuration()

            self.test_daq.fake_fp.put.assert_has_calls([
                # TODO: REPLACE ANY WITH ApiAdapterRequest
                call("config/discrimination/pixel_grid_size", ANY)
            ])

# GFC will turn parameter tree into:
#   OrderedDict([('threshold', {'threshold_value': 99,
# 'threshold_filename': '', 'threshold_mode': 'none'}), ('next_frame', {'enable': True}),
# ('calibration', {'enable': False, 'intercepts_filename': '', 'gradients_filename': ''}),
# ('addition', {'enable': False, 'pixel_grid_size': 3}), ('discrimination', {'enable': False,
# 'pixel_grid_size': 5}), ('histogram', {'max_frames_received': 10, 'bin_end': 8000,
# 'bin_width': 10.0, 'bin_start': 0})]) <class 'collections.OrderedDict'><|MERGE_RESOLUTION|>--- conflicted
+++ resolved
@@ -509,20 +509,6 @@
             mock_loop.instance().call_later.assert_called_with(.5,
                                                                self.test_daq.daq.acquisition_check_loop)
 
-<<<<<<< HEAD
-=======
-    def test_processing_check_loop_handles_initial_acquisition(self):
-        """Test processing check loop exits initial acquisition without reopening file.
-
-        Any subsequent acquisition should add meta data but not the initial (fudge) one.
-        """
-        with patch("hexitec.HexitecDAQ.IOLoop") as mock_loop:
-            self.test_daq.daq.first_initialisation = True
-            self.test_daq.daq.processing_check_loop()
-            mock_loop.instance().call_later.assert_called_with(0.5,
-                                                               self.test_daq.daq.stop_acquisition)
-
->>>>>>> 0d3d5a59
     def test_acquisition_check_loop_polls_processing_once_acquisition_complete(self):
         """Test acquisition check loop polls processing status once fem(s) finished sending data."""
         with patch("hexitec.HexitecDAQ.IOLoop") as mock_loop:
